# Travis-CI build script for KaHyPar

language: cpp

# Ubuntu 14.04 Trusty support
sudo: false
dist: bionic

addons:


matrix:
  include:
    # gcc 9 - Debug Build
    - env: CMAKE_CC="gcc-9" CMAKE_CXX="g++-9" BUILD_TYPE="Debug" COV="OFF" SONAR="OFF"
      os: linux
      addons: &gcc9
        apt:
          sources:
            - ubuntu-toolchain-r-test
          packages:
            - g++-9
            - libboost-all-dev
            - lcov
            - gcovr
            - cppcheck
            - libpython3-all-dev
        sonarcloud:
          organization: "sebastianschlag-github"

    # gcc 9 - Release Build
    - env: CMAKE_CC="gcc-9" CMAKE_CXX="g++-9" BUILD_TYPE="Release" COV="OFF" SONAR="OFF"
      os: linux
      addons: *gcc9

    # gcc 9 - CodeCov
    - env: CMAKE_CC="gcc-9" CMAKE_CXX="g++-9" BUILD_TYPE="Debug" COV="ON" SONAR="OFF"
      os: linux
      addons: *gcc9
      
    # gcc 9 - SonarCube
    - env: CMAKE_CC="gcc-9" CMAKE_CXX="g++-9" BUILD_TYPE="Debug" COV="OFF" SONAR="ON"
      os: linux
      addons: *gcc9

    # clang 3.7 on MacOSX
    - env: CMAKE_CC="clang" CMAKE_CXX="clang++" BUILD_TYPE="Debug" COV="OFF"
      os: osx
      before_install:
        - HOMEBREW_NO_AUTO_UPDATE=1 brew install cppcheck

    - env: CMAKE_CC="clang" CMAKE_CXX="clang++" BUILD_TYPE="Release" COV="OFF"
      os: osx
      before_install:
        - HOMEBREW_NO_AUTO_UPDATE=1 brew install cppcheck
      
install:
  - export DEPS_DIR="${HOME}/deps"
  - mkdir -p ${DEPS_DIR} && cd ${DEPS_DIR}
  - echo ${TRAVIS_OS_NAME}
  - |
    if [ "${TRAVIS_OS_NAME}" = "linux" ]; then
<<<<<<< HEAD
      export CMAKE_URL="https://github.com/Kitware/CMake/releases/download/v3.17.0/cmake-3.17.0.tar.gz";
      mkdir cmake && travis_retry wget --no-check-certificate --quiet -O - ${CMAKE_URL} | tar --strip-components=1 -xz -C cmake;
      export PATH=${DEPS_DIR}/cmake/bin:${PATH};
      echo ${PATH};
=======
      CMAKE_URL="https://cmake.org/files/v3.13/cmake-3.13.0-rc3-Linux-x86_64.tar.gz"
      mkdir cmake && travis_retry wget --no-check-certificate --quiet -O - ${CMAKE_URL} | tar --strip-components=1 -xz -C cmake
      export PATH=${DEPS_DIR}/cmake/bin:${PATH}
      echo ${PATH}
>>>>>>> d49b8239
    else
      brew install cmake || brew upgrade cmake;
    fi
  - cmake --version

before_script:
  # print out some version numbers
  - $CMAKE_CXX --version
  # configure
  - cd "${TRAVIS_BUILD_DIR}"
  - mkdir build; cp sonar-project.properties build; cd build
  - export TRAVIS_ENV=1
  - if [ "$BUILD_TYPE" = "Debug" ]; then export PREPROC_ASSERT=0; else PREPROC_ASSERT=1;  fi
  - echo "PREPROC_ASSERT=$PREPROC_ASSERT"
  - cmake
      -DCMAKE_BUILD_TYPE="$BUILD_TYPE" -DKAHYPAR_ENABLE_HEAVY_PREPROCESSING_ASSERTIONS="$PREPROC_ASSERT"
      -DCMAKE_C_COMPILER="$CMAKE_CC" -DCMAKE_CXX_COMPILER="$CMAKE_CXX" -DKAHYPAR_USE_GCOV="$COV"
      -DCMAKE_C_FLAGS="$COMPILER_FLAGS" -DCMAKE_CXX_FLAGS="$COMPILER_FLAGS"
      $CMAKE_ARGS ..

script:
  - |
<<<<<<< HEAD
    if [ "$BUILD_TYPE" = "Debug" ] && [ "$CMAKE_CXX" = "g++-9" ] && [ "$COV" = "OFF" ]; then
      make clean all;
    elif [ "$BUILD_TYPE" = "Debug" ] && [ "$CMAKE_CXX" = "g++-9" ] && [ "$COV" = "ON" ]; then
=======
    if [ "$BUILD_TYPE" = "Debug" ] && [ "$CMAKE_CXX" = "g++-6" ] && [ "$COV" = "OFF" ]; then
      make clean all;
    elif [ "$BUILD_TYPE" = "Debug" ] && [ "$CMAKE_CXX" = "g++-6" ] && [ "$COV" = "ON" ]; then
>>>>>>> d49b8239
      make clean all; 
      lcov --directory . --capture --output-file coverage.info;
      lcov --remove coverage.info '/usr/*' --output-file coverage.info;
      lcov --list coverage.info;
      gcovr -r ../ -x > report.xml;
<<<<<<< HEAD
    elif [ "$BUILD_TYPE" = "Debug" ] &&  [ "$CMAKE_CXX" = "g++-9" ] && [ "$SONAR" = "ON" ]; then
      build-wrapper-linux-x86-64 --out-dir bw-output make clean all; 
      sonar-scanner;
    elif [ "$BUILD_TYPE" = "Release" ] &&  [ "$CMAKE_CXX" = "g++-9" ]; then
=======
    elif [ "$BUILD_TYPE" = "Debug" ] && [ "$CMAKE_CXX" = "g++-6" ] && [ "$SONAR" = "ON" ]; then
      build-wrapper-linux-x86-64 --out-dir bw-output make clean all; 
      sonar-scanner;
    elif [ "$BUILD_TYPE" = "Release" ] && [ "$CMAKE_CXX" = "g++-6" ]; then
>>>>>>> d49b8239
      build-wrapper-linux-x86-64 --out-dir bw-output make integration_tests; sonar-scanner;
      ../scripts/run_regression_tests.sh;
    else
      make clean all;
    fi

after_success:
  - |
<<<<<<< HEAD
    if [ "$BUILD_TYPE" = "Debug" ] && [ "$CMAKE_CXX" = "g++-9" ] && [ "$COV" = "ON" ]; then
=======
    if [ "$BUILD_TYPE" = "Debug" ] && [ "$CMAKE_CXX" = "g++-6" ] && [ "$COV" == "ON" ]; then
>>>>>>> d49b8239
      cd ${TRAVIS_BUILD_DIR};
      bash <(curl -s https://codecov.io/bash) || echo "Codecov did not collect coverage reports"
    fi

#cache:
#  directories:
#    - '$HOME/.sonar/cache'

#language: ruby
#rvm:
#  - 2.4
#script: 
#  - "bundle install"
#  - "bundle exec jekyll build"<|MERGE_RESOLUTION|>--- conflicted
+++ resolved
@@ -60,17 +60,10 @@
   - echo ${TRAVIS_OS_NAME}
   - |
     if [ "${TRAVIS_OS_NAME}" = "linux" ]; then
-<<<<<<< HEAD
       export CMAKE_URL="https://github.com/Kitware/CMake/releases/download/v3.17.0/cmake-3.17.0.tar.gz";
       mkdir cmake && travis_retry wget --no-check-certificate --quiet -O - ${CMAKE_URL} | tar --strip-components=1 -xz -C cmake;
       export PATH=${DEPS_DIR}/cmake/bin:${PATH};
       echo ${PATH};
-=======
-      CMAKE_URL="https://cmake.org/files/v3.13/cmake-3.13.0-rc3-Linux-x86_64.tar.gz"
-      mkdir cmake && travis_retry wget --no-check-certificate --quiet -O - ${CMAKE_URL} | tar --strip-components=1 -xz -C cmake
-      export PATH=${DEPS_DIR}/cmake/bin:${PATH}
-      echo ${PATH}
->>>>>>> d49b8239
     else
       brew install cmake || brew upgrade cmake;
     fi
@@ -93,31 +86,18 @@
 
 script:
   - |
-<<<<<<< HEAD
     if [ "$BUILD_TYPE" = "Debug" ] && [ "$CMAKE_CXX" = "g++-9" ] && [ "$COV" = "OFF" ]; then
       make clean all;
     elif [ "$BUILD_TYPE" = "Debug" ] && [ "$CMAKE_CXX" = "g++-9" ] && [ "$COV" = "ON" ]; then
-=======
-    if [ "$BUILD_TYPE" = "Debug" ] && [ "$CMAKE_CXX" = "g++-6" ] && [ "$COV" = "OFF" ]; then
-      make clean all;
-    elif [ "$BUILD_TYPE" = "Debug" ] && [ "$CMAKE_CXX" = "g++-6" ] && [ "$COV" = "ON" ]; then
->>>>>>> d49b8239
       make clean all; 
       lcov --directory . --capture --output-file coverage.info;
       lcov --remove coverage.info '/usr/*' --output-file coverage.info;
       lcov --list coverage.info;
       gcovr -r ../ -x > report.xml;
-<<<<<<< HEAD
     elif [ "$BUILD_TYPE" = "Debug" ] &&  [ "$CMAKE_CXX" = "g++-9" ] && [ "$SONAR" = "ON" ]; then
       build-wrapper-linux-x86-64 --out-dir bw-output make clean all; 
       sonar-scanner;
     elif [ "$BUILD_TYPE" = "Release" ] &&  [ "$CMAKE_CXX" = "g++-9" ]; then
-=======
-    elif [ "$BUILD_TYPE" = "Debug" ] && [ "$CMAKE_CXX" = "g++-6" ] && [ "$SONAR" = "ON" ]; then
-      build-wrapper-linux-x86-64 --out-dir bw-output make clean all; 
-      sonar-scanner;
-    elif [ "$BUILD_TYPE" = "Release" ] && [ "$CMAKE_CXX" = "g++-6" ]; then
->>>>>>> d49b8239
       build-wrapper-linux-x86-64 --out-dir bw-output make integration_tests; sonar-scanner;
       ../scripts/run_regression_tests.sh;
     else
@@ -126,11 +106,7 @@
 
 after_success:
   - |
-<<<<<<< HEAD
     if [ "$BUILD_TYPE" = "Debug" ] && [ "$CMAKE_CXX" = "g++-9" ] && [ "$COV" = "ON" ]; then
-=======
-    if [ "$BUILD_TYPE" = "Debug" ] && [ "$CMAKE_CXX" = "g++-6" ] && [ "$COV" == "ON" ]; then
->>>>>>> d49b8239
       cd ${TRAVIS_BUILD_DIR};
       bash <(curl -s https://codecov.io/bash) || echo "Codecov did not collect coverage reports"
     fi

--- conflicted
+++ resolved
@@ -146,11 +146,7 @@
 The Karlsruhe Hypergraph Partitioning Framework requires:
 
  - A 64-bit operating system. Linux, Mac OS X and Windows are currently supported.
-<<<<<<< HEAD
- - A modern, ![C++14](https://img.shields.io/badge/C++-14-blue.svg?style=flat)-ready compiler such as `g++` version 9 or higher or `clang` version 11.0.3 or higher.
-=======
- - A modern, ![C++17](https://img.shields.io/badge/C++-17-blue.svg?style=flat)-ready compiler such as `g++` version 5.2 or higher or `clang` version 3.2 or higher.
->>>>>>> 55050690
+ - A modern, ![C++14](https://img.shields.io/badge/C++-17-blue.svg?style=flat)-ready compiler such as `g++` version 9 or higher or `clang` version 11.0.3 or higher.
  - The [cmake][cmake] build system.
  - The [Boost.Program_options][Boost.Program_options] library and the boost header files.
 

--- conflicted
+++ resolved
@@ -174,11 +174,7 @@
     ASSERT_THAT_GAIN_CACHE_IS_VALID();
   }
 
-<<<<<<< HEAD
-  std::vector<Move> rollbackImpl() {
-=======
   std::vector<Move> rollbackImpl() override final {
->>>>>>> 23d09847
     return std::vector<Move>();
   }
 

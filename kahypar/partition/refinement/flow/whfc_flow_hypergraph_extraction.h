--- conflicted
+++ resolved
@@ -28,11 +28,10 @@
 
 #include <WHFC/datastructure/flow_hypergraph_builder.h>
 #include <WHFC/datastructure/node_border.h>
+#include "WHFC/datastructure/queue.h"
 
 #include "kahypar/datastructure/fast_reset_flag_array.h"
 
-#include "WHFC/datastructure/flow_hypergraph.h"
-#include "WHFC/datastructure/queue.h"
 
 namespace kahypar {
 namespace whfcInterface {
@@ -99,24 +98,8 @@
           return false;
         }
       }
-<<<<<<< HEAD
       return true;
     }());
-=======
-      if (connectToSource && connectToTarget) {
-        // These can be removed from the flow hg, since they will always be in the cut.
-        // Check in refiner, whether result.baseCut == result.cutAtStake. If so, the flow hg is disconnected and we need not run.
-        flow_hg_builder.removeCurrentHyperedge();
-        result.baseCut += hg.edgeWeight(e);
-      } else {
-        ASSERT(flow_hg_builder.currentHyperedgeSize() != 0, "he in cut but has no pin in flow hg, except maybe one terminal");
-        if (connectToSource)
-          flow_hg_builder.addPin(result.source);
-        if (connectToTarget)
-          flow_hg_builder.addPin(result.target);
-      }
-    }
->>>>>>> 6f66b023
 
     whfc::NodeWeight ws(hg.partWeight(b0) - w0), wt(hg.partWeight(b1) - w1);
     if (ws == 0 || wt == 0) {

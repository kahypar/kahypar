/*******************************************************************************
 * This file is part of KaHyPar.
 *
 * Copyright (C) 2016 Tobias Heuer <tobias.heuer@gmx.net>
 * Copyright (C) 2016 Sebastian Schlag <sebastian.schlag@kit.edu>
 *
 * KaHyPar is free software: you can redistribute it and/or modify
 * it under the terms of the GNU General Public License as published by
 * the Free Software Foundation, either version 3 of the License, or
 * (at your option) any later version.
 *
 * KaHyPar is distributed in the hope that it will be useful,
 * but WITHOUT ANY WARRANTY; without even the implied warranty of
 * MERCHANTABILITY or FITNESS FOR A PARTICULAR PURPOSE.  See the
 * GNU General Public License for more details.
 *
 * You should have received a copy of the GNU General Public License
 * along with KaHyPar.  If not, see <http://www.gnu.org/licenses/>.
 *
******************************************************************************/

#pragma once

#include <limits>
#include <stack>
#include <string>
#include <tuple>
#include <utility>
#include <vector>

#include "gtest/gtest_prod.h"

#include "kahypar/datastructure/fast_reset_array.h"
#include "kahypar/datastructure/fast_reset_flag_array.h"
#include "kahypar/datastructure/sparse_map.h"
#include "kahypar/definitions.h"
#include "kahypar/meta/mandatory.h"
#include "kahypar/meta/template_parameter_to_string.h"
#include "kahypar/partition/context.h"
#include "kahypar/partition/metrics.h"
#include "kahypar/partition/refinement/fm_refiner_base.h"
#include "kahypar/partition/refinement/i_refiner.h"
#include "kahypar/partition/refinement/kway_fm_gain_cache.h"
#include "kahypar/partition/refinement/policies/fm_improvement_policy.h"
#include "kahypar/utils/float_compare.h"
#include "kahypar/utils/randomize.h"

namespace kahypar {
template <class StoppingPolicy = Mandatory,
          class FMImprovementPolicy = CutDecreasedOrInfeasibleImbalanceDecreased>
class KWayKMinusOneRefiner final : public IRefiner,
                                   private FMRefinerBase<RollbackInfo>{
 private:
  static constexpr bool debug = false;
  static constexpr HypernodeID hn_to_debug = 5589;

  using GainCache = KwayGainCache<Gain>;
  using Base = FMRefinerBase<RollbackInfo>;


  struct PinState {
    char one_pin_in_from_part_before : 1;
    char one_pin_in_to_part_after : 1;
    char two_pins_in_from_part_before : 1;
    char two_pins_in_to_part_after : 1;

    PinState(const bool one_in_from_before, const bool one_in_to_after,
             const bool two_in_from_before, const bool two_in_to_after) :
      one_pin_in_from_part_before(one_in_from_before),
      one_pin_in_to_part_after(one_in_to_after),
      two_pins_in_from_part_before(two_in_from_before),
      two_pins_in_to_part_after(two_in_to_after) { }
  };

 public:
  KWayKMinusOneRefiner(Hypergraph& hypergraph, const Context& context) :
    FMRefinerBase(hypergraph, context),
    _tmp_gains(_context.partition.k, 0),
    _new_adjacent_part(_hg.initialNumNodes(), Hypergraph::kInvalidPartition),
    _unremovable_he_parts(_hg.initialNumEdges() * context.partition.k),
    _gain_cache(_hg.initialNumNodes(), _context.partition.k),
    _stopping_policy() { }

  ~KWayKMinusOneRefiner() override = default;

  KWayKMinusOneRefiner(const KWayKMinusOneRefiner&) = delete;
  KWayKMinusOneRefiner& operator= (const KWayKMinusOneRefiner&) = delete;

  KWayKMinusOneRefiner(KWayKMinusOneRefiner&&) = delete;
  KWayKMinusOneRefiner& operator= (KWayKMinusOneRefiner&&) = delete;

 private:
  void initializeImpl(const HyperedgeWeight max_gain) override final {
    if (!_is_initialized) {
#ifdef USE_BUCKET_QUEUE
      _pq.initialize(_hg.initialNumNodes(), max_gain);
#else
      unused(max_gain);
      _pq.initialize(_hg.initialNumNodes());
#endif
      _is_initialized = true;
    }
    _gain_cache.clear();
    initializeGainCache();
  }

  void performMovesAndUpdateCacheImpl(const std::vector<Move>& moves,
                                      std::vector<HypernodeID>& refinement_nodes,
                                      const UncontractionGainChanges&,
                                      Hypergraph& hypergraph)  override final {
    _unremovable_he_parts.reset();
    reset();
    for (const HypernodeID& hn : refinement_nodes) {
      _gain_cache.clear(hn);
      initializeGainCacheFor(hn);
    }
    for (const auto& move : moves) {
      if (!_gain_cache.entryExists(move.hn, move.to)) {
        _gain_cache.initializeEntry(move.hn, move.to, gainInducedByHypergraph(move.hn, move.to));
      }
      hypergraph.changeNodePart(move.hn, move.from, move.to);
      hypergraph.activate(move.hn);
      hypergraph.mark(move.hn);
      updateNeighboursGainCacheOnly(move.hn, move.from, move.to);
    }
    _gain_cache.resetDelta();
    ASSERT_THAT_GAIN_CACHE_IS_VALID();
  }

  bool refineImpl(std::vector<HypernodeID>& refinement_nodes,
                  const std::array<HypernodeWeight, 2>&,
                  const UncontractionGainChanges&,
                  Metrics& best_metrics) override final {
    // LOG << "=================================================";
    ASSERT(best_metrics.km1 == metrics::km1(_hg),
           V(best_metrics.km1) << V(metrics::km1(_hg)));
    ASSERT(FloatingPoint<double>(best_metrics.imbalance).AlmostEquals(
             FloatingPoint<double>(metrics::imbalance(_hg, _context))),
           V(best_metrics.imbalance) << V(metrics::imbalance(_hg, _context)));

    reset();
    _unremovable_he_parts.reset();

    Randomize::instance().shuffleVector(refinement_nodes, refinement_nodes.size());
    for (const HypernodeID& hn : refinement_nodes) {
      activate<true>(hn);
    }

    // Activate all adjacent free vertices of a fixed vertex in refinement_nodes
    for (const HypernodeID& hn : refinement_nodes) {
      if (_hg.isFixedVertex(hn)) {
        for (const HyperedgeID& he : _hg.incidentEdges(hn)) {
          for (const HypernodeID& pin : _hg.pins(he)) {
            if (!_hg.isFixedVertex(pin) && !_hg.active(pin)) {
              activate(pin);
            }
          }
        }
      }
    }
    ASSERT_THAT_GAIN_CACHE_IS_VALID();

    const double initial_imbalance = best_metrics.imbalance;
    double current_imbalance = best_metrics.imbalance;
    const HyperedgeWeight initial_km1 = best_metrics.km1;
    HyperedgeWeight current_km1 = best_metrics.km1;

    PartitionID heaviest_part = heaviestPart();
    HypernodeWeight heaviest_part_weight = _hg.partWeight(heaviest_part);

    int min_cut_index = -1;
    int touched_hns_since_last_improvement = 0;
    _stopping_policy.resetStatistics();

    const double beta = log(_hg.currentNumNodes());
    while (!_pq.empty() && !_stopping_policy.searchShouldStop(touched_hns_since_last_improvement,
                                                              _context, beta, best_metrics.km1,
                                                              current_km1)) {
      Gain max_gain = kInvalidGain;
      HypernodeID max_gain_node = kInvalidHN;
      PartitionID to_part = Hypergraph::kInvalidPartition;
      _pq.deleteMax(max_gain_node, max_gain, to_part);
      const PartitionID from_part = _hg.partID(max_gain_node);

      DBG << V(current_km1) << V(max_gain_node) << V(max_gain)
          << V(_hg.partID(max_gain_node)) << V(to_part);

      ASSERT(!_hg.marked(max_gain_node), V(max_gain_node));
      ASSERT(max_gain == gainInducedByHypergraph(max_gain_node, to_part),
             V(max_gain) << "," << V(gainInducedByHypergraph(max_gain_node, to_part)));
      ASSERT(_hg.isBorderNode(max_gain_node), V(max_gain_node));
      ASSERT(hypernodeIsConnectedToPart(max_gain_node, to_part),
             V(max_gain_node) << V(from_part) << V(to_part));

      // Active nodes cannot be incident only to HEs larger than the threshold, because these
      // should never be activated.
      ASSERT([&]() {
          for (const HyperedgeID& he : _hg.incidentEdges(max_gain_node)) {
            if (_hg.edgeSize(he) <= _context.partition.hyperedge_size_threshold) {
              return true;
            }
          }
          return false;
        } (), "HE threshold violated for" << V(max_gain_node));

      // remove all other possible moves of the current max_gain_node
      for (const PartitionID& part : _gain_cache.adjacentParts(max_gain_node)) {
        if (part == to_part) {
          continue;
        }
        _pq.remove(max_gain_node, part);
      }

      _hg.mark(max_gain_node);
      ++touched_hns_since_last_improvement;

      if (moveIsFeasible(max_gain_node, from_part, to_part)) {
        // LOG << "performed MOVE:" << V(max_gain_node) << V(from_part) << V(to_part);
        moveHypernode(max_gain_node, from_part, to_part);

        if (_hg.partWeight(to_part) >= _context.partition.max_part_weights[0]) {
          _pq.disablePart(to_part);
        }
        if (_hg.partWeight(from_part) < _context.partition.max_part_weights[0]) {
          _pq.enablePart(from_part);
        }

        reCalculateHeaviestPartAndItsWeight(heaviest_part, heaviest_part_weight,
                                            from_part, to_part);

        current_imbalance = static_cast<double>(heaviest_part_weight) /
                            ceil(static_cast<double>(_context.partition.total_graph_weight) /
                                 _context.partition.k) - 1.0;

        current_km1 -= max_gain;
        _stopping_policy.updateStatistics(max_gain);

        ASSERT(current_km1 == metrics::km1(_hg),
               V(current_km1) << V(metrics::km1(_hg)));
        ASSERT(current_imbalance == metrics::imbalance(_hg, _context),
               V(current_imbalance) << V(metrics::imbalance(_hg, _context)));

        updateNeighbours(max_gain_node, from_part, to_part);

        // right now, we do not allow a decrease in cut in favor of an increase in balance
        const bool improved_km1_within_balance = (current_imbalance <= _context.partition.epsilon) &&
                                                 (current_km1 < best_metrics.km1);
        const bool improved_balance_less_equal_km1 = (current_imbalance < best_metrics.imbalance) &&
                                                     (current_km1 <= best_metrics.km1);

        if (improved_km1_within_balance || improved_balance_less_equal_km1) {
          DBGC(max_gain == 0) << "KWayFM improved balance between" << from_part
                              << "and" << to_part << "(max_gain=" << max_gain << ")";
          DBGC(current_km1 < best_metrics.km1) << "KWayFM improved cut from "
                                               << best_metrics.km1 << "to" << current_km1;
          best_metrics.km1 = current_km1;
          best_metrics.imbalance = current_imbalance;
          _stopping_policy.resetStatistics();
          min_cut_index = _performed_moves.size();
          touched_hns_since_last_improvement = 0;
          _gain_cache.resetDelta();
        }
        _performed_moves.emplace_back(RollbackInfo { max_gain_node, from_part, to_part });
      } else {
        // If the HN can't be moved to to_part, it locks all its incident
        // HEs in from_part (i.e., from_part becomes unremovable).
        // Unremovable parts are used to speed up updateNeighbors. Although
        // there aren't any gain-changes, we have to make sure that we activate
        // all remaining border nodes, since HEs with unremovable parts do not
        // automatically trigger new activations.
        for (const HyperedgeID& he : _hg.incidentEdges(max_gain_node)) {
          if (_hg.edgeSize(he) <= _context.partition.hyperedge_size_threshold) {
            for (const HypernodeID& pin : _hg.pins(he)) {
              if (!_hg.marked(pin) && !_hg.active(pin) && _hg.isBorderNode(pin)) {
                activate(pin);
              }
            }
          }
          _unremovable_he_parts.set(static_cast<size_t>(he) * _context.partition.k + from_part, 1);
        }
      }
    }
    DBG << "KWayFM performed "
        << _performed_moves.size()
        << "local search movements ( min_cut_index=" << min_cut_index << "): stopped because of "
        << (_stopping_policy.searchShouldStop(touched_hns_since_last_improvement, _context, beta,
                                          best_metrics.km1, current_km1)
        == true ? "policy" : "empty queue");

    rollback(_performed_moves.size() - 1, min_cut_index);
    _gain_cache.rollbackDelta();

    ASSERT_THAT_GAIN_CACHE_IS_VALID();

    ASSERT(best_metrics.km1 == metrics::km1(_hg));
    ASSERT(best_metrics.km1 <= initial_km1, V(initial_km1) << V(best_metrics.km1));
    return FMImprovementPolicy::improvementFound(best_metrics.km1, initial_km1,
                                                 best_metrics.imbalance, initial_imbalance,
                                                 _context.partition.epsilon);
  }

  void removeHypernodeMovementsFromPQ(const HypernodeID hn) {
    if (_hg.active(hn)) {
      _hg.deactivate(hn);
      for (const PartitionID& part : _gain_cache.adjacentParts(hn)) {
        ASSERT(_pq.contains(hn, part), V(hn) << V(part));
        _pq.remove(hn, part);
      }
      ASSERT([&]() {
          for (PartitionID part = 0; part < _context.partition.k; ++part) {
            if (_pq.contains(hn, part)) {
              return false;
            }
          }
          return true;
        } (), V(hn));
    }
  }

  KAHYPAR_ATTRIBUTE_ALWAYS_INLINE void deltaGainUpdatesForCacheOnly(const HypernodeID pin,
                                                                    const PartitionID from_part,
                                                                    const PartitionID to_part,
                                                                    const HyperedgeID he,
                                                                    const HyperedgeWeight he_weight,
                                                                    const PinState pin_state) {
    deltaGainUpdates<false>(pin, from_part, to_part, he, he_weight, pin_state);
  }


  KAHYPAR_ATTRIBUTE_ALWAYS_INLINE void deltaGainUpdatesForPQandCache(const HypernodeID pin,
                                                                     const PartitionID from_part,
                                                                     const PartitionID to_part,
                                                                     const HyperedgeID he,
                                                                     const HyperedgeWeight he_weight,
                                                                     const PinState pin_state) {
    deltaGainUpdates<true>(pin, from_part, to_part, he, he_weight, pin_state);
  }


  template <bool update_pq = false>
  KAHYPAR_ATTRIBUTE_ALWAYS_INLINE void deltaGainUpdates(const HypernodeID pin,
                                                        const PartitionID from_part,
                                                        const PartitionID to_part,
                                                        const HyperedgeID he,
                                                        const HyperedgeWeight he_weight,
                                                        const PinState pin_state) {
    const PartitionID source_part = _hg.partID(pin);
    if (source_part == from_part) {
      if (pin_state.two_pins_in_from_part_before) {
        for (const PartitionID& part : _gain_cache.adjacentParts(pin)) {
          if (_new_adjacent_part.get(pin) != part) {
            if (update_pq) {
              updatePin(pin, part, he, he_weight);
            }
            _gain_cache.updateExistingEntry(pin, part, he_weight);
          }
        }
      }
    } else if (source_part == to_part && pin_state.two_pins_in_to_part_after) {
      for (const PartitionID& part : _gain_cache.adjacentParts(pin)) {
        if (_new_adjacent_part.get(pin) != part) {
          if (update_pq) {
            updatePin(pin, part, he, -he_weight);
          }
          _gain_cache.updateExistingEntry(pin, part, -he_weight);
        }
      }
    }

    if (pin_state.one_pin_in_from_part_before && _gain_cache.entryExists(pin, from_part)) {
      if (update_pq) {
        updatePin(pin, from_part, he, -he_weight);
      }
      _gain_cache.updateExistingEntry(pin, from_part, -he_weight);
    }

    if (pin_state.one_pin_in_to_part_after && _new_adjacent_part.get(pin) != to_part) {
      if (update_pq) {
        updatePin(pin, to_part, he, he_weight);
      }
      _gain_cache.updateExistingEntry(pin, to_part, he_weight);
    }
  }


  void connectivityUpdateForCache(const HypernodeID pin, const PartitionID from_part,
                                  const PartitionID to_part, const HyperedgeID he,
                                  const bool move_decreased_connectivity,
                                  const bool move_increased_connectivity) KAHYPAR_ATTRIBUTE_ALWAYS_INLINE {
    ONLYDEBUG(he);
    if (move_decreased_connectivity && _gain_cache.entryExists(pin, from_part) &&
        !hypernodeIsConnectedToPart(pin, from_part)) {
      DBGC(hn_to_debug == pin) << "removing cache entry for HN" << pin << "part=" << from_part;
      _gain_cache.removeEntryDueToConnectivityDecrease(pin, from_part);
    }
    if (move_increased_connectivity && !_gain_cache.entryExists(pin, to_part)) {
      ASSERT(_hg.connectivity(he) >= 2, V(_hg.connectivity(he)));
      DBGC(hn_to_debug == 8498) << "adding cache entry for HN" << pin << "part="
                                << to_part << "gain=";
      _gain_cache.addEntryDueToConnectivityIncrease(pin, to_part,
                                                    gainInducedByHypergraph(pin, to_part));
      _new_adjacent_part.set(pin, to_part);
    }
  }


  void connectivityUpdate(const HypernodeID pin, const PartitionID from_part,
                          const PartitionID to_part, const HyperedgeID he,
                          const bool move_decreased_connectivity,
                          const bool move_increased_connectivity) KAHYPAR_ATTRIBUTE_ALWAYS_INLINE {
    ONLYDEBUG(he);
    if (move_decreased_connectivity && _gain_cache.entryExists(pin, from_part) &&
        !hypernodeIsConnectedToPart(pin, from_part)) {
      _pq.remove(pin, from_part);
      _gain_cache.removeEntryDueToConnectivityDecrease(pin, from_part);
      // LOG << "normal connectivity decrease for" << pin;
      // Now pq might actually not contain any moves for HN pin.
      // We do not need to set _active to false however, because in this case
      // the move not only decreased but also increased the connectivity and we
      // therefore add a new move to to_part in the next if-condition.
      // This resembled the case in which all but one incident HEs of HN pin are
      // internal and the "other" pin of the border HE (which has size 2) is
      // moved from one part to another.
    }
    if (move_increased_connectivity && !_gain_cache.entryExists(pin, to_part)) {
      ASSERT(_hg.connectivity(he) >= 2, V(_hg.connectivity(he)));
      ASSERT(_new_adjacent_part.get(pin) == Hypergraph::kInvalidPartition,
             V(_new_adjacent_part.get(pin)));
      // LOG << "normal connectivity increase for" << pin << V(to_part);
      Gain gain = GainCache::kNotCached;
      if (_gain_cache.entryExists(pin, to_part)) {
        gain = _gain_cache.entry(pin, to_part);
        ASSERT(gain == gainInducedByHypergraph(pin, to_part),
               V(pin) << V(gain) << V(gainInducedByHypergraph(pin, to_part)));
      } else {
        gain = gainInducedByHypergraph(pin, to_part);
        _gain_cache.addEntryDueToConnectivityIncrease(pin, to_part, gain);
      }
      if (!_hg.isFixedVertex(pin)) {
        _pq.insert(pin, to_part, gain);
        if (_hg.partWeight(to_part) < _context.partition.max_part_weights[0]) {
          _pq.enablePart(to_part);
        }
      }
      _new_adjacent_part.set(pin, to_part);
    }
    ASSERT(_pq.contains(pin) && _hg.active(pin), V(pin));
  }

  // Full update includes:
  // 1.) Activation of new border HNs
  // 2.) Removal of new non-border HNs
  // 3.) Connectivity update
  // 4.) Delta-Gain Update
  template <bool only_update_cache = false>
  void fullUpdate(const HypernodeID moved_hn, const PartitionID from_part,
                  const PartitionID to_part, const HyperedgeID he) {
    ONLYDEBUG(moved_hn);
    const HypernodeID pin_count_from_part_before_move = _hg.pinCountInPart(he, from_part) + 1;
    const HypernodeID pin_count_to_part_after_move = _hg.pinCountInPart(he, to_part);
    const bool move_decreased_connectivity = pin_count_from_part_before_move - 1 == 0;
    const bool move_increased_connectivity = pin_count_to_part_after_move == 1;
    const HyperedgeWeight he_weight = _hg.edgeWeight(he);

    const PinState pin_state(pin_count_from_part_before_move == 1,
                             pin_count_to_part_after_move == 1,
                             pin_count_from_part_before_move == 2,
                             pin_count_to_part_after_move == 2);

    for (const HypernodeID& pin : _hg.pins(he)) {
      // LOG << V(pin) << V(_hg.active(pin)) << V(_hg.isBorderNode(pin));
      if (!only_update_cache && !_hg.marked(pin)) {
        ASSERT(pin != moved_hn, V(pin));
        if (!_hg.active(pin)) {
          if (_hg.edgeSize(he) <= _context.partition.hyperedge_size_threshold) {
            _hns_to_activate.push_back(pin);
          }
        } else {
          if (!_hg.isBorderNode(pin)) {
            removeHypernodeMovementsFromPQ(pin);
          } else {
            connectivityUpdate(pin, from_part, to_part, he,
                               move_decreased_connectivity,
                               move_increased_connectivity);
            deltaGainUpdatesForPQandCache(pin, from_part, to_part, he, he_weight,
                                          pin_state);
            continue;
          }
        }
      }
      // currently necessary because we set all cache entries of moved_hn to invalid -->
      // if we can do correct delta-gain updates for moved hn, than this if can be removed!
      if (pin != moved_hn) {
        connectivityUpdateForCache(pin, from_part, to_part, he,
                                   move_decreased_connectivity,
                                   move_increased_connectivity);
        deltaGainUpdatesForCacheOnly(pin, from_part, to_part, he, he_weight,
                                     pin_state);
      }
    }
  }


  // UR -> R and R -> UR
  template <bool only_update_cache = false>
  void updateForHEwithUnequalPartState(const HypernodeID moved_hn,
                                       const PartitionID from_part,
                                       const PartitionID to_part,
                                       const HyperedgeID he) {
    const HypernodeID pin_count_from_part_before_move = _hg.pinCountInPart(he, from_part) + 1;
    const HypernodeID pin_count_to_part_after_move = _hg.pinCountInPart(he, to_part);
    const HypernodeID pin_count_from_part_after_move = pin_count_from_part_before_move - 1;
    const bool move_decreased_connectivity = pin_count_from_part_before_move - 1 == 0;
    const bool move_increased_connectivity = pin_count_to_part_after_move == 1;
    const HyperedgeWeight he_weight = _hg.edgeWeight(he);

    const PinState pin_state(pin_count_from_part_before_move == 1,
                             pin_count_to_part_after_move == 1,
                             pin_count_from_part_before_move == 2,
                             pin_count_to_part_after_move == 2);

    if (move_decreased_connectivity || move_increased_connectivity) {
      for (const HypernodeID& pin : _hg.pins(he)) {
        if (!only_update_cache && !_hg.marked(pin)) {
          ASSERT(pin != moved_hn, V(pin));
          if (move_decreased_connectivity && !_hg.isBorderNode(pin) &&
              _hg.active(pin)) {
            removeHypernodeMovementsFromPQ(pin);
          } else if (move_increased_connectivity && !_hg.active(pin)) {
            if (_hg.edgeSize(he) <= _context.partition.hyperedge_size_threshold) {
              _hns_to_activate.push_back(pin);
            }
          } else if (_hg.active(pin)) {
            connectivityUpdate(pin, from_part, to_part, he,
                               move_decreased_connectivity,
                               move_increased_connectivity);
            deltaGainUpdatesForPQandCache(pin, from_part, to_part, he, he_weight,
                                          pin_state);
            continue;
          }
        }
        // currently necessary because we set all cache entries of moved_hn to invalid -->
        // if we can do correct delta-gain updates for moved hn, than this if can be removed!
        if (pin != moved_hn) {
          connectivityUpdateForCache(pin, from_part, to_part, he,
                                     move_decreased_connectivity,
                                     move_increased_connectivity);
          deltaGainUpdatesForCacheOnly(pin, from_part, to_part, he, he_weight,
                                       pin_state);
        }
      }
    } else {
      if (pin_count_from_part_after_move == 1) {
        for (const HypernodeID& pin : _hg.pins(he)) {
          if (_hg.partID(pin) == from_part) {
            if (_hg.active(pin)) {
              deltaGainUpdatesForPQandCache(pin, from_part, to_part, he, he_weight, pin_state);
            } else {
              deltaGainUpdatesForCacheOnly(pin, from_part, to_part, he, he_weight, pin_state);
            }
            break;
          }
        }
      }
      if (pin_count_to_part_after_move == 2) {
        for (const HypernodeID& pin : _hg.pins(he)) {
          if (_hg.partID(pin) == to_part && pin != moved_hn) {
            if (_hg.active(pin)) {
              deltaGainUpdatesForPQandCache(pin, from_part, to_part, he, he_weight, pin_state);
            } else {
              deltaGainUpdatesForCacheOnly(pin, from_part, to_part, he, he_weight, pin_state);
            }
            break;
          }
        }
      }
    }
  }

  void updateForHEwithUnremovableFromAndToPart(const HypernodeID moved_hn,
                                               const PartitionID from_part,
                                               const PartitionID to_part,
                                               const HyperedgeID he) {
    const HypernodeID pin_count_from_part_before_move = _hg.pinCountInPart(he, from_part) + 1;
    const HypernodeID pin_count_to_part_before_move = _hg.pinCountInPart(he, to_part) - 1;
    const HypernodeID pin_count_from_part_after_move = pin_count_from_part_before_move - 1;
    const HypernodeID pin_count_to_part_after_move = pin_count_to_part_before_move + 1;

    ASSERT(pin_count_from_part_after_move != 0, "move decreased connectivity");
    ASSERT(pin_count_to_part_after_move != 1, "move increased connectivity");

    if (pin_count_from_part_after_move == 1 || pin_count_to_part_after_move == 2) {
      const PinState pin_state(pin_count_from_part_before_move == 1,
                               pin_count_to_part_after_move == 1,
                               pin_count_from_part_before_move == 2,
                               pin_count_to_part_after_move == 2);
      const HyperedgeWeight he_weight = _hg.edgeWeight(he);

      if (pin_count_from_part_after_move == 1) {
        for (const HypernodeID& pin : _hg.pins(he)) {
          if (_hg.partID(pin) == from_part) {
            deltaGainUpdatesForCacheOnly(pin, from_part, to_part, he, he_weight, pin_state);
            break;
          }
        }
      }
      if (pin_count_to_part_after_move == 2) {
        for (const HypernodeID& pin : _hg.pins(he)) {
          if (_hg.partID(pin) == to_part && pin != moved_hn) {
            deltaGainUpdatesForCacheOnly(pin, from_part, to_part, he, he_weight, pin_state);
            break;
          }
        }
      }
    }
  }

  bool fromAndToPartAreUnremovable(const HyperedgeID he, const PartitionID from_part,
                                   const PartitionID to_part) const {
    return _unremovable_he_parts[static_cast<size_t>(he) * _context.partition.k + from_part] &&
           _unremovable_he_parts[static_cast<size_t>(he) * _context.partition.k + to_part];
  }

  bool fromAndToPartHaveUnequalStates(const HyperedgeID he, const PartitionID from_part,
                                      const PartitionID to_part) const {
    return (!_unremovable_he_parts[static_cast<size_t>(he) * _context.partition.k + from_part] &&
            _unremovable_he_parts[static_cast<size_t>(he) * _context.partition.k + to_part]) ||
           (_unremovable_he_parts[static_cast<size_t>(he) * _context.partition.k + from_part] &&
            !_unremovable_he_parts[static_cast<size_t>(he) * _context.partition.k + to_part]);
  }

  KAHYPAR_ATTRIBUTE_ALWAYS_INLINE void updateNeighboursGainCacheOnly(const HypernodeID moved_hn,
                                                                     const PartitionID from_part,
                                                                     const PartitionID to_part) {
    updateNeighbours<true>(moved_hn, from_part, to_part);
  }

  template <bool only_update_cache = false>
  void updateNeighbours(const HypernodeID moved_hn, const PartitionID from_part,
                        const PartitionID to_part) {
    _new_adjacent_part.resetUsedEntries();

    bool moved_hn_remains_conntected_to_from_part = false;
    for (const HyperedgeID& he : _hg.incidentEdges(moved_hn)) {
      const HypernodeID pins_in_source_part_after = _hg.pinCountInPart(he, from_part);

      ASSERT(!_gain_cache.entryExists(moved_hn, from_part), V(moved_hn) << V(from_part));
      moved_hn_remains_conntected_to_from_part |= pins_in_source_part_after != 0;

      if (pins_in_source_part_after == 0 && _hg.pinCountInPart(he, to_part) != 1) {
        for (const PartitionID& part : _gain_cache.adjacentParts(moved_hn)) {
          if (part != from_part && part != to_part) {
            _gain_cache.updateExistingEntry(moved_hn, part, -_hg.edgeWeight(he));
          }
        }
      } else if (pins_in_source_part_after != 0 && _hg.pinCountInPart(he, to_part) == 1) {
        for (const PartitionID& part : _gain_cache.adjacentParts(moved_hn)) {
          if (part != from_part && part != to_part) {
            _gain_cache.updateExistingEntry(moved_hn, part, _hg.edgeWeight(he));
          }
        }
      }

      if (fromAndToPartAreUnremovable(he, from_part, to_part)) {
        updateForHEwithUnremovableFromAndToPart(moved_hn, from_part, to_part, he);
      } else if (fromAndToPartHaveUnequalStates(he, from_part, to_part)) {
        updateForHEwithUnequalPartState<only_update_cache>(moved_hn, from_part, to_part, he);
      } else {
        fullUpdate<only_update_cache>(moved_hn, from_part, to_part, he);
      }
      _unremovable_he_parts.set(static_cast<size_t>(he) * _context.partition.k + to_part, 1);

      ASSERT([&]() {
          // Search parts of hyperedge he which are unremoveable
          std::vector<bool> ur_parts(_context.partition.k, false);
          for (const HypernodeID& pin : _hg.pins(he)) {
            if (_hg.marked(pin)) {
              ur_parts[_hg.partID(pin)] = true;
            }
          }
          // _unremovable_he_parts should have the same bits set as ur_parts
          for (PartitionID k = 0; k < _context.partition.k; k++) {
            ASSERT(ur_parts[k] == _unremovable_he_parts[he * _context.partition.k + k],
                   V(ur_parts[k]) << V(_unremovable_he_parts[he * _context.partition.k + k]));
          }
          return true;
        } (), "Error in locking of he/parts!");
    }

    _gain_cache.updateFromAndToPartOfMovedHN(moved_hn, from_part, to_part,
                                             moved_hn_remains_conntected_to_from_part);

    // remove dups
    // TODO(schlag): fix this!!!
    for (const HypernodeID& hn : _hns_to_activate) {
      if (!_hg.active(hn) && !_hg.isFixedVertex(hn)) {
        activate(hn);
      }
    }
    _hns_to_activate.clear();

    ASSERT([&]() {
        if (only_update_cache) { return true; }
        // This lambda checks verifies the internal state of KFM for all pins that could
        // have been touched during updateNeighbours.
        for (const HyperedgeID& he : _hg.incidentEdges(moved_hn)) {
          bool valid = true;
          for (const HypernodeID& pin : _hg.pins(he)) {
            ASSERT_THAT_CACHE_IS_VALID_FOR_HN(pin);
            // LOG << "HN" << pin << "CHECK!";
            if (!_hg.isBorderNode(pin)) {
              // The pin is an internal HN
              // there should not be any move of this HN in the PQ.
              for (PartitionID part = 0; part < _context.partition.k; ++part) {
                valid = (_pq.contains(pin, part) == false);
                if (!valid) {
                  LOG << "HN" << pin << "should not be contained in PQ";
                  return false;
                }
              }
            } else {
              // Pin is a border HN
              for (const PartitionID& part : _hg.connectivitySet(he)) {
                ASSERT(_hg.pinCountInPart(he, part) > 0, V(he) << "not connected to" << V(part));
                if (_pq.contains(pin, part)) {
                  // if the move to target.part is in the PQ, it has to have the correct gain
                  ASSERT(_hg.active(pin), "Pin is not active");
                  ASSERT(_hg.isBorderNode(pin), "BorderFail");
                  const Gain expected_gain = gainInducedByHypergraph(pin, part);
                  valid = _pq.key(pin, part) == expected_gain;
                  if (!valid) {
                    LOG << "Incorrect maxGain for HN" << pin;
                    LOG << "expected key=" << expected_gain;
                    LOG << "actual key=" << _pq.key(pin, part);
                    LOG << "from_part=" << _hg.partID(pin);
                    LOG << "to part =" << part;
                    return false;
                  }
                  if (_hg.partWeight(part) < _context.partition.max_part_weights[0] &&
                      !_pq.isEnabled(part)) {
                    LOG << V(pin);
                    LOG << "key=" << expected_gain;
                    LOG << "Part" << part << "should be enabled as target part";
                    return false;
                  }
                  if (_hg.partWeight(part) >= _context.partition.max_part_weights[0] &&
                      _pq.isEnabled(part)) {
                    LOG << V(pin);
                    LOG << "key=" << expected_gain;
                    LOG << "Part" << part << "should NOT be enabled as target part";
                    return false;
                  }
                } else {
                  // if it is not in the PQ then either the HN has already been marked as moved
                  // or we currently look at the source partition of pin or pin is a fixed vertex
                  valid = (_hg.marked(pin) == true) || (part == _hg.partID(pin)) || _hg.isFixedVertex(pin);
                  valid = valid || _hg.edgeSize(he) > _context.partition.hyperedge_size_threshold;
                  if (!valid) {
                    LOG << "HN" << pin << "not in PQ but also not marked";
                    LOG << "gain=" << gainInducedByHypergraph(pin, part);
                    LOG << "from_part=" << _hg.partID(pin);
                    LOG << "to_part=" << part;
                    LOG << "would be feasible=" << moveIsFeasible(pin, _hg.partID(pin), part);
                    _hg.printNodeState(pin);
                    for (const HyperedgeID& incident_edge : _hg.incidentEdges(pin)) {
                      for (PartitionID i = 0; i < _context.partition.k; ++i) {
                        LOG << "Part" << i << "unremovable: "
                            << _unremovable_he_parts[he * _context.partition.k + i];
                      }
                      _hg.printEdgeState(incident_edge);
                    }
                    return false;
                  }
                  if (_hg.marked(pin)) {
                    // If the pin is already marked as moved, then all moves concerning this pin
                    // should have been removed from the PQ.
                    for (PartitionID part = 0; part < _context.partition.k; ++part) {
                      if (_pq.contains(pin, part)) {
                        LOG << "HN" << pin << "should not be in PQ, because it is already marked";
                        return false;
                      }
                    }
                  }
                }
              }
            }
            // Staleness check. If the PQ contains a move of pin to part, there
            // has to be at least one HE that connects to that part. Otherwise the
            // move is stale and should have been removed from the PQ.
            for (PartitionID part = 0; part < _context.partition.k; ++part) {
              bool connected = false;
              for (const HyperedgeID& incident_he : _hg.incidentEdges(pin)) {
                if (_hg.pinCountInPart(incident_he, part) > 0) {
                  connected = true;
                  break;
                }
              }
              if (!connected && _pq.contains(pin, part)) {
                LOG << "PQ contains stale move of HN" << pin << ":";
                LOG << "calculated gain=" << gainInducedByHypergraph(pin, part);
                LOG << "gain in PQ=" << _pq.key(pin, part);
                LOG << "from_part=" << _hg.partID(pin);
                LOG << "to_part=" << part;
                LOG << "would be feasible=" << moveIsFeasible(pin, _hg.partID(pin), part);
                LOG << "current HN" << moved_hn << "was moved from" << from_part << "to"
                    << to_part;
                return false;
              }
            }
          }
        }
        return true;
      } (), V(moved_hn));
    ASSERT([&]() {
        for (const HypernodeID& hn : _hg.nodes()) {
          if (_hg.active(hn)) {
            bool valid = _hg.marked(hn) || !_hg.isBorderNode(hn);
            for (PartitionID part = 0; part < _context.partition.k; ++part) {
              if (_pq.contains(hn, part)) {
                valid = true;
                break;
              }
            }
            if (!valid) {
              LOG << V(hn) << "is active but neither marked nor in one of the PQs";
              return false;
            }
          }
        }
        return true;
      } (), V(moved_hn));
  }

  KAHYPAR_ATTRIBUTE_ALWAYS_INLINE void updatePin(const HypernodeID pin, const PartitionID part,
                                                 const HyperedgeID he, const Gain delta) {
    ONLYDEBUG(he);
    if (!_hg.isFixedVertex(pin)) {
      ASSERT(_gain_cache.entryExists(pin, part), V(pin) << V(part));
      ASSERT(_new_adjacent_part.get(pin) != part, V(pin) << V(part));
      ASSERT(!_hg.marked(pin));
      ASSERT(_hg.active(pin));
      ASSERT(_hg.isBorderNode(pin));
      ASSERT((_hg.partWeight(part) < _context.partition.max_part_weights[0] ?
              _pq.isEnabled(part) : !_pq.isEnabled(part)), V(part));
      // Assert that we only perform delta-gain updates on moves that are not stale!
      ASSERT(hypernodeIsConnectedToPart(pin, part), V(pin) << V(part));
      ASSERT(_hg.partID(pin) != part, V(pin) << V(part));

      DBG << "updating gain of HN" << pin
          << "from gain" << _pq.key(pin, part) << "to" << _pq.key(pin, part) + delta
          << "(to_part=" << part << ", ExpectedGain="
          << gainInducedByHypergraph(pin, part) << ")";
      _pq.updateKeyBy(pin, part, delta);
    }
  }

  template <bool invalidate_hn = false>
  void activate(const HypernodeID hn) {
    ASSERT(!_hg.active(hn), V(hn));
    ASSERT([&]() {
        for (PartitionID part = 0; part < _context.partition.k; ++part) {
          ASSERT(!_pq.contains(hn, part), V(hn) << V(part));
        }
        return true;
      } (), "HN" << hn << "is already contained in PQ ");

    // Currently we cannot infer the gain changes of the two initial refinement nodes
    // from the uncontraction itself (this is still a todo). Therefore, these activations
    // have to invalidate and recalculate the gains.
    if (invalidate_hn) {
      _gain_cache.clear(hn);
      initializeGainCacheFor(hn);
    }
    if (_hg.isBorderNode(hn) && !_hg.isFixedVertex(hn)) {
      ASSERT(!_hg.active(hn), V(hn));
      ASSERT(!_hg.marked(hn), "Hypernode" << hn << "is already marked");
      insertHNintoPQ(hn);
      // mark HN as active for this round.
      _hg.activate(hn);
    }
  }

  Gain gainInducedByHyperedge(const HypernodeID hn, const HyperedgeID he,
                              const PartitionID target_part) const {
    const HypernodeID pins_in_source_part = _hg.pinCountInPart(he, _hg.partID(hn));
    const HypernodeID pins_in_target_part = _hg.pinCountInPart(he, target_part);
    const HyperedgeWeight he_weight = _hg.edgeWeight(he);
    Gain gain = pins_in_source_part == 1 ? he_weight : 0;
    gain -= pins_in_target_part == 0 ? he_weight : 0;
    return gain;
  }

  Gain gainInducedByHypergraph(const HypernodeID hn, const PartitionID target_part) const {
    ASSERT(target_part != _hg.partID(hn), V(hn) << V(target_part));
    Gain gain = 0;
    for (const HyperedgeID& he : _hg.incidentEdges(hn)) {
      ASSERT(_hg.edgeSize(he) > 1, V(he));
      gain += gainInducedByHyperedge(hn, he, target_part);
    }
    return gain;
  }

  void initializeGainCache() {
    for (const HypernodeID& hn : _hg.nodes()) {
      initializeGainCacheFor(hn);
    }
  }

  void initializeGainCacheFor(const HypernodeID hn) {
    _tmp_gains.clear();
    const PartitionID source_part = _hg.partID(hn);
    HyperedgeWeight internal = 0;
    for (const HyperedgeID& he : _hg.incidentEdges(hn)) {
      const HyperedgeWeight he_weight = _hg.edgeWeight(he);
      internal += _hg.pinCountInPart(he, source_part) != 1 ? he_weight : 0;
      for (const PartitionID& part : _hg.connectivitySet(he)) {
        _tmp_gains[part] += he_weight;
      }
    }

    for (const auto& target_part : _tmp_gains) {
      if (target_part.key == source_part) {
        ASSERT(!_gain_cache.entryExists(hn, source_part), V(hn) << V(source_part));
        continue;
      }
      ASSERT(target_part.value - internal == gainInducedByHypergraph(hn, target_part.key),
             V(gainInducedByHypergraph(hn, target_part.key)) << V(target_part.value - internal));
      DBGC(hn == hn_to_debug) << V(target_part.key) << V(target_part.value - internal);
      _gain_cache.initializeEntry(hn, target_part.key, target_part.value - internal);
    }
  }


  KAHYPAR_ATTRIBUTE_ALWAYS_INLINE void insertHNintoPQ(const HypernodeID hn) {
    ASSERT(_hg.isBorderNode(hn));

    if (!_hg.isFixedVertex(hn)) {
      for (const PartitionID& part : _gain_cache.adjacentParts(hn)) {
        ASSERT(part != _hg.partID(hn), V(hn) << V(part) << V(_gain_cache.entry(hn, part)));
        ASSERT(_gain_cache.entry(hn, part) == gainInducedByHypergraph(hn, part),
              V(hn) << V(part) << V(_gain_cache.entry(hn, part)) <<
              V(gainInducedByHypergraph(hn, part)));
        ASSERT(hypernodeIsConnectedToPart(hn, part), V(hn) << V(part));
        DBGC(hn == 12518) << "inserting" << V(hn) << V(part) << V(_gain_cache.entry(hn, part));
        _pq.insert(hn, part, _gain_cache.entry(hn, part));
        if (_hg.partWeight(part) < _context.partition.max_part_weights[0]) {
          _pq.enablePart(part);
        }
      }
    }
  }

  void ASSERT_THAT_GAIN_CACHE_IS_VALID() {
    ASSERT([&]() {
        for (const HypernodeID& hn : _hg.nodes()) {
          ASSERT_THAT_CACHE_IS_VALID_FOR_HN(hn);
        }
        return true;
      } (), "Gain Cache inconsistent");
  }

  // TODO(schlag): Some of these assertions could easily be converted
  // into unit tests.
  void ASSERT_THAT_CACHE_IS_VALID_FOR_HN(const HypernodeID hn) const {
<<<<<<< HEAD
    std::vector<bool> adjacent_parts(_context.partition.k, false);
    for (PartitionID part = 0; part < _context.partition.k; ++part) {
      if (hypernodeIsConnectedToPart(hn, part)) {
        adjacent_parts[part] = true;
      }
      if (_gain_cache.entry(hn, part) != GainCache::kNotCached) {
        ASSERT(_gain_cache.entryExists(hn, part), V(hn) << V(part));
        ASSERT(_gain_cache.entry(hn, part) == gainInducedByHypergraph(hn, part),
               V(hn) << V(part) << V(_gain_cache.entry(hn, part)) <<
               V(gainInducedByHypergraph(hn, part)) << V(_hg.partID(hn)) << V(_hg.isFixedVertex(hn)));
        ASSERT(hypernodeIsConnectedToPart(hn, part), V(hn) << V(part));
      } else if (_hg.partID(hn) != part && !hypernodeIsConnectedToPart(hn, part)) {
        ASSERT(!_gain_cache.entryExists(hn, part), V(hn) << V(part)
                                                         << "_hg.partID(hn) != part");
        ASSERT(_gain_cache.entry(hn, part) == GainCache::kNotCached, V(hn) << V(part));
=======
    if (_gain_cache.entryExists(hn)) {
      std::vector<bool> adjacent_parts(_context.partition.k, false);
      for (PartitionID part = 0; part < _context.partition.k; ++part) {
        if (hypernodeIsConnectedToPart(hn, part)) {
          adjacent_parts[part] = true;
        }
        if (_gain_cache.entry(hn, part) != GainCache::kNotCached) {
          ASSERT(_gain_cache.entryExists(hn, part), V(hn) << V(part));
          ASSERT(_gain_cache.entry(hn, part) == gainInducedByHypergraph(hn, part),
                 V(hn) << V(part) << V(_gain_cache.entry(hn, part)) <<
                 V(gainInducedByHypergraph(hn, part)) << V(_hg.partID(hn)));
          ASSERT(hypernodeIsConnectedToPart(hn, part), V(hn) << V(part));
        } else if (_hg.partID(hn) != part && !hypernodeIsConnectedToPart(hn, part)) {
          ASSERT(!_gain_cache.entryExists(hn, part), V(hn) << V(part)
                                                           << "_hg.partID(hn) != part");
          ASSERT(_gain_cache.entry(hn, part) == GainCache::kNotCached, V(hn) << V(part));
        }
        if (_hg.partID(hn) == part) {
          ASSERT(!_gain_cache.entryExists(hn, part), V(hn) << V(part)
                                                           << "_hg.partID(hn) == part");
          ASSERT(_gain_cache.entry(hn, part) == GainCache::kNotCached,
                 V(hn) << V(part));
        }
>>>>>>> e4cc52d8
      }
      for (const PartitionID& part : _gain_cache.adjacentParts(hn)) {
        ASSERT(adjacent_parts[part], V(part));
      }
    }
  }

  using Base::_hg;
  using Base::_context;
  using Base::_pq;
  using Base::_performed_moves;
  using Base::_hns_to_activate;

  ds::SparseMap<PartitionID, Gain> _tmp_gains;

  // After a move, we have to update the gains for all adjacent HNs.
  // For all moves of a HN that were already present in the PQ before the
  // the current max-gain move, this can be done via delta-gain update. However,
  // the current max-gain move might also have increased the connectivity for
  // a certain HN. In this case, we have to calculate the gain for this "new"
  // move from scratch and have to exclude it from all delta-gain updates in
  // the current updateNeighbours call. If we encounter such a new move,
  // we store the newly encountered part in this vector and do not perform
  // delta-gain updates for this part.
  ds::FastResetArray<PartitionID> _new_adjacent_part;

  // 'Locking' of hyperedges for K-1 metric. When optimizing this metric,
  // each part of a hyperedge becomes unremovable, as soon as one of its
  // pins is moved to that part. For each HE e, this bitvector stores whether
  // or not a part in the connectivity set of e is unremovable.
  ds::FastResetFlagArray<> _unremovable_he_parts;

  GainCache _gain_cache;
  StoppingPolicy _stopping_policy;
};
}  // namespace kahypar<|MERGE_RESOLUTION|>--- conflicted
+++ resolved
@@ -962,23 +962,6 @@
   // TODO(schlag): Some of these assertions could easily be converted
   // into unit tests.
   void ASSERT_THAT_CACHE_IS_VALID_FOR_HN(const HypernodeID hn) const {
-<<<<<<< HEAD
-    std::vector<bool> adjacent_parts(_context.partition.k, false);
-    for (PartitionID part = 0; part < _context.partition.k; ++part) {
-      if (hypernodeIsConnectedToPart(hn, part)) {
-        adjacent_parts[part] = true;
-      }
-      if (_gain_cache.entry(hn, part) != GainCache::kNotCached) {
-        ASSERT(_gain_cache.entryExists(hn, part), V(hn) << V(part));
-        ASSERT(_gain_cache.entry(hn, part) == gainInducedByHypergraph(hn, part),
-               V(hn) << V(part) << V(_gain_cache.entry(hn, part)) <<
-               V(gainInducedByHypergraph(hn, part)) << V(_hg.partID(hn)) << V(_hg.isFixedVertex(hn)));
-        ASSERT(hypernodeIsConnectedToPart(hn, part), V(hn) << V(part));
-      } else if (_hg.partID(hn) != part && !hypernodeIsConnectedToPart(hn, part)) {
-        ASSERT(!_gain_cache.entryExists(hn, part), V(hn) << V(part)
-                                                         << "_hg.partID(hn) != part");
-        ASSERT(_gain_cache.entry(hn, part) == GainCache::kNotCached, V(hn) << V(part));
-=======
     if (_gain_cache.entryExists(hn)) {
       std::vector<bool> adjacent_parts(_context.partition.k, false);
       for (PartitionID part = 0; part < _context.partition.k; ++part) {
@@ -1002,7 +985,6 @@
           ASSERT(_gain_cache.entry(hn, part) == GainCache::kNotCached,
                  V(hn) << V(part));
         }
->>>>>>> e4cc52d8
       }
       for (const PartitionID& part : _gain_cache.adjacentParts(hn)) {
         ASSERT(adjacent_parts[part], V(part));

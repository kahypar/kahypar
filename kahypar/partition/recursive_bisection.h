--- conflicted
+++ resolved
@@ -95,13 +95,9 @@
   current_context.partition.epsilon = calculateRelaxedEpsilon(original_hypergraph.totalWeight(),
                                                               current_hypergraph.totalWeight(),
                                                               current_k, original_context);
-<<<<<<< HEAD
-  ASSERT(original_context.partition.use_individual_block_weights ||
-         current_context.partition.epsilon >= 0.0, "start partition already too imbalanced");
-=======
   ASSERT(original_context.partition.use_individual_part_weights ||
          current_context.partition.epsilon > 0.0, "start partition already too imbalanced");
->>>>>>> 8c7035d3
+
   current_context.partition.total_graph_weight =
     current_hypergraph.totalWeight();
 

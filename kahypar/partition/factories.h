--- conflicted
+++ resolved
@@ -52,12 +52,8 @@
                                                  IInitialPartitioner* (*)(Hypergraph&, Context&)>;
 
 using RatingPolicies = meta::Typelist<RatingScorePolicies, HeavyNodePenaltyPolicies,
-<<<<<<< HEAD
-                                      CommunityPolicies, PartitionPolicies, AcceptancePolicies>;
-=======
-                                      CommunityPolicies, AcceptancePolicies,
+                                      CommunityPolicies, PartitionPolicies, AcceptancePolicies,
                                       FixedVertexAcceptancePolicies>;
->>>>>>> 23d09847
 
 using MLCoarseningDispatcher = meta::StaticMultiDispatchFactory<MLCoarsener,
                                                                 ICoarsener,

/*******************************************************************************
 * This file is part of KaHyPar.
 *
 * Copyright (C) 2014-2016 Sebastian Schlag <sebastian.schlag@kit.edu>
 *
 * KaHyPar is free software: you can redistribute it and/or modify
 * it under the terms of the GNU General Public License as published by
 * the Free Software Foundation, either version 3 of the License, or
 * (at your option) any later version.
 *
 * KaHyPar is distributed in the hope that it will be useful,
 * but WITHOUT ANY WARRANTY; without even the implied warranty of
 * MERCHANTABILITY or FITNESS FOR A PARTICULAR PURPOSE.  See the
 * GNU General Public License for more details.
 *
 * You should have received a copy of the GNU General Public License
 * along with KaHyPar.  If not, see <http://www.gnu.org/licenses/>.
 *
 ******************************************************************************/

#pragma once

#include <limits>
#include <string>
#include <utility>
#include <vector>

#include "kahypar/datastructure/fast_reset_flag_array.h"
#include "kahypar/definitions.h"
#include "kahypar/partition/coarsening/i_coarsener.h"
#include "kahypar/partition/coarsening/policies/fixed_vertex_acceptance_policy.h"
#include "kahypar/partition/coarsening/policies/rating_acceptance_policy.h"
#include "kahypar/partition/coarsening/policies/rating_community_policy.h"
#include "kahypar/partition/coarsening/policies/rating_heavy_node_penalty_policy.h"
#include "kahypar/partition/coarsening/policies/rating_partition_policy.h"
#include "kahypar/partition/coarsening/policies/rating_score_policy.h"
#include "kahypar/partition/coarsening/policies/rating_tie_breaking_policy.h"
#include "kahypar/partition/coarsening/vertex_pair_coarsener_base.h"
#include "kahypar/partition/coarsening/vertex_pair_rater.h"

namespace kahypar {
template <class ScorePolicy = HeavyEdgeScore,
          class HeavyNodePenaltyPolicy = MultiplicativePenalty,
          class CommunityPolicy = UseCommunityStructure,
          class RatingPartitionPolicy = NormalPartitionPolicy,
          class AcceptancePolicy = BestRatingWithTieBreaking<>,
          class FixedVertexPolicy = AllowFreeOnFixedFreeOnFreeFixedOnFixed,
          typename RatingType = RatingType>
class FullVertexPairCoarsener final : public ICoarsener,
                                      private VertexPairCoarsenerBase<>{
 private:
  static constexpr bool debug = false;

  using Rater = VertexPairRater<ScorePolicy,
                                HeavyNodePenaltyPolicy,
                                CommunityPolicy,
                                RatingPartitionPolicy,
                                AcceptancePolicy,
<<<<<<< HEAD

=======
                                FixedVertexPolicy,
>>>>>>> 23d09847
                                RatingType>;

  using Base = VertexPairCoarsenerBase;
  using Rating = typename Rater::Rating;

 public:
  FullVertexPairCoarsener(Hypergraph& hypergraph, const Context& context,
                          const HypernodeWeight weight_of_heaviest_node) :
    VertexPairCoarsenerBase(hypergraph, context, weight_of_heaviest_node),
    _rater(_hg, _context),
    _target(hypergraph.initialNumNodes()) { }

  ~FullVertexPairCoarsener() override = default;

  FullVertexPairCoarsener(const FullVertexPairCoarsener&) = delete;
  FullVertexPairCoarsener& operator= (const FullVertexPairCoarsener&) = delete;

  FullVertexPairCoarsener(FullVertexPairCoarsener&&) = delete;
  FullVertexPairCoarsener& operator= (FullVertexPairCoarsener&&) = delete;

 private:
  FRIEND_TEST(ACoarsener, SelectsNodePairToContractBasedOnHighestRating);

  void coarsenImpl(const HypernodeID limit) override final {
    _pq.clear();

    rateAllHypernodes(_rater, _target);

    ds::FastResetFlagArray<> rerated_hypernodes(_hg.initialNumNodes());
    // Used to prevent unnecessary re-rating of hypernodes that have been removed from
    // PQ because they are heavier than allowed.
    ds::FastResetFlagArray<> invalid_hypernodes(_hg.initialNumNodes());

    while (!_pq.empty() && _hg.currentNumNodes() > limit) {
      const HypernodeID rep_node = _pq.top();
      const HypernodeID contracted_node = _target[rep_node];
      DBG << "Contracting: (" << rep_node << ","
          << _target[rep_node] << ") prio:" << _pq.topKey() <<
        " deg(" << rep_node << ")=" << _hg.nodeDegree(rep_node) <<
        " w(" << rep_node << ")=" << _hg.nodeWeight(rep_node) <<
        " deg(" << contracted_node << ")=" << _hg.nodeDegree(contracted_node) <<
        " w(" << contracted_node << ")=" << _hg.nodeWeight(contracted_node);


      ASSERT(_hg.nodeWeight(rep_node) + _hg.nodeWeight(_target[rep_node])
             <= _rater.thresholdNodeWeight());
      ASSERT(_pq.topKey() == _rater.rate(rep_node).value,
             V(_pq.topKey()) << V(_rater.rate(rep_node).value));
      ASSERT(!invalid_hypernodes[rep_node], V(rep_node));
      ASSERT(!invalid_hypernodes[contracted_node], V(contracted_node));

      performContraction(rep_node, contracted_node);

      ASSERT(_pq.contains(contracted_node), V(contracted_node));
      _pq.remove(contracted_node);

      // We re-rate the representative HN here, because it might not have any incident HEs left.
      // In this case, it will not get re-rated by the call to reRateAffectedHypernodes.
      updatePQandContractionTarget(rep_node, _rater.rate(rep_node), invalid_hypernodes);
      rerated_hypernodes.set(rep_node, true);

      reRateAffectedHypernodes(rep_node, rerated_hypernodes, invalid_hypernodes);
    }
  }

  bool uncoarsenImpl(IRefiner& refiner) override final {
    return doUncoarsen(refiner);
  }

  void reRateAffectedHypernodes(const HypernodeID rep_node,
                                ds::FastResetFlagArray<>& rerated_hypernodes,
                                ds::FastResetFlagArray<>& invalid_hypernodes) {
    for (const HyperedgeID& he : _hg.incidentEdges(rep_node)) {
      for (const HypernodeID& pin : _hg.pins(he)) {
        if (!rerated_hypernodes[pin] && !invalid_hypernodes[pin]) {
          const Rating rating = _rater.rate(pin);
          rerated_hypernodes.set(pin, true);
          updatePQandContractionTarget(pin, rating, invalid_hypernodes);
        }
      }
    }
    rerated_hypernodes.reset();
  }


  void updatePQandContractionTarget(const HypernodeID hn, const Rating& rating,
                                    ds::FastResetFlagArray<>& invalid_hypernodes) {
    if (rating.valid) {
      ASSERT(_pq.contains(hn), V(hn));
      DBG << "Updating prio of HN" << hn << ":" << _pq.getKey(hn) << "(target="
          << _target[hn] << ") --- >" << rating.value << "(target" << rating.target << ")";
      _pq.updateKey(hn, rating.value);
      _target[hn] = rating.target;
    } else if (_pq.contains(hn)) {
      // explicit containment check is necessary because of V-cycles. In this case, not
      // all hypernodes will be inserted into the PQ at the beginning, because of the
      // restriction that only hypernodes within the same part can be contracted.
      _pq.remove(hn);
      invalid_hypernodes.set(hn, true);
      _target[hn] = std::numeric_limits<HypernodeID>::max();
      DBG << "Progress [" << _hg.currentNumNodes() << "/"
          << _hg.initialNumNodes() << "]:HN" << hn
          << "\t(w=" << _hg.nodeWeight(hn) << "," << "deg=" << _hg.nodeDegree(hn)
          << ") did not find valid contraction partner.";
    }
  }

  using Base::_pq;
  using Base::_hg;
  using Base::_context;
  using Base::_history;
  using Base::_hypergraph_pruner;
  Rater _rater;
  std::vector<HypernodeID> _target;
};
}  // namespace kahypar<|MERGE_RESOLUTION|>--- conflicted
+++ resolved
@@ -56,11 +56,7 @@
                                 CommunityPolicy,
                                 RatingPartitionPolicy,
                                 AcceptancePolicy,
-<<<<<<< HEAD
-
-=======
                                 FixedVertexPolicy,
->>>>>>> 23d09847
                                 RatingType>;
 
   using Base = VertexPairCoarsenerBase;

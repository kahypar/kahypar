--- conflicted
+++ resolved
@@ -93,7 +93,6 @@
 
 
     while (!_history.empty()) {
-<<<<<<< HEAD
       if (_context.partition.time_limit_triggered || isSoftTimeLimitExceeded()) {
         /*
          * There are two ways to implement this time limit.
@@ -114,10 +113,6 @@
 
       restoreParallelHyperedges();
       restoreSingleNodeHyperedges();
-=======
-      CoarsenerBase::restoreParallelHyperedges();
-      CoarsenerBase::restoreSingleNodeHyperedges();
->>>>>>> d49b8239
 
       DBG << "Uncontracting: (" << _history.back().contraction_memento.u << ","
           << _history.back().contraction_memento.v << ")";
@@ -138,12 +133,7 @@
         _hg.uncontract(_history.back().contraction_memento);
       }
 
-<<<<<<< HEAD
-      performLocalSearch(refiner, refinement_nodes, current_metrics, changes);
-
-=======
       CoarsenerBase::performLocalSearch(refiner, refinement_nodes, current_metrics, changes);
->>>>>>> d49b8239
       changes.representative[0] = 0;
       changes.contraction_partner[0] = 0;
       _history.pop_back();

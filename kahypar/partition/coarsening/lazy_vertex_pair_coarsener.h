/*******************************************************************************
 * This file is part of KaHyPar.
 *
 * Copyright (C) 2014-2016 Sebastian Schlag <sebastian.schlag@kit.edu>
 *
 * KaHyPar is free software: you can redistribute it and/or modify
 * it under the terms of the GNU General Public License as published by
 * the Free Software Foundation, either version 3 of the License, or
 * (at your option) any later version.
 *
 * KaHyPar is distributed in the hope that it will be useful,
 * but WITHOUT ANY WARRANTY; without even the implied warranty of
 * MERCHANTABILITY or FITNESS FOR A PARTICULAR PURPOSE.  See the
 * GNU General Public License for more details.
 *
 * You should have received a copy of the GNU General Public License
 * along with KaHyPar.  If not, see <http://www.gnu.org/licenses/>.
 *
 ******************************************************************************/

#pragma once

#include <string>
#include <utility>
#include <vector>

#include "kahypar/datastructure/fast_reset_flag_array.h"
#include "kahypar/definitions.h"
#include "kahypar/partition/coarsening/i_coarsener.h"
#include "kahypar/partition/coarsening/policies/fixed_vertex_acceptance_policy.h"
#include "kahypar/partition/coarsening/policies/rating_acceptance_policy.h"
#include "kahypar/partition/coarsening/policies/rating_community_policy.h"
#include "kahypar/partition/coarsening/policies/rating_heavy_node_penalty_policy.h"
#include "kahypar/partition/coarsening/policies/rating_partition_policy.h"
#include "kahypar/partition/coarsening/policies/rating_score_policy.h"
#include "kahypar/partition/coarsening/policies/rating_tie_breaking_policy.h"
#include "kahypar/partition/coarsening/vertex_pair_coarsener_base.h"
#include "kahypar/partition/coarsening/vertex_pair_rater.h"

namespace kahypar {
template <class ScorePolicy = HeavyEdgeScore,
          class HeavyNodePenaltyPolicy = MultiplicativePenalty,
          class CommunityPolicy = UseCommunityStructure,
          class RatingPartitionPolicy = NormalPartitionPolicy,
          class AcceptancePolicy = BestRatingWithTieBreaking<>,
<<<<<<< HEAD

=======
          class FixedVertexPolicy = AllowFreeOnFixedFreeOnFreeFixedOnFixed,
>>>>>>> 23d09847
          typename RatingType = RatingType>
class LazyVertexPairCoarsener final : public ICoarsener,
                                      private VertexPairCoarsenerBase<>{
 private:
  static constexpr bool debug = false;

  using Rater = VertexPairRater<ScorePolicy,
                                HeavyNodePenaltyPolicy,
                                CommunityPolicy,
                                RatingPartitionPolicy,
                                AcceptancePolicy,
<<<<<<< HEAD

=======
                                FixedVertexPolicy,
>>>>>>> 23d09847
                                RatingType>;
  using Base = VertexPairCoarsenerBase;
  using Rating = typename Rater::Rating;

 public:
  LazyVertexPairCoarsener(Hypergraph& hypergraph, const Context& context,
                          const HypernodeWeight weight_of_heaviest_node) :
    Base(hypergraph, context, weight_of_heaviest_node),
    _rater(_hg, _context),
    _outdated_rating(hypergraph.initialNumNodes()),
    _target(_hg.initialNumNodes()) { }

  ~LazyVertexPairCoarsener() override = default;

  LazyVertexPairCoarsener(const LazyVertexPairCoarsener&) = delete;
  LazyVertexPairCoarsener& operator= (const LazyVertexPairCoarsener&) = delete;

  LazyVertexPairCoarsener(LazyVertexPairCoarsener&&) = delete;
  LazyVertexPairCoarsener& operator= (LazyVertexPairCoarsener&&) = delete;

 private:
  FRIEND_TEST(ALazyUpdateCoarsener, InvalidatesAdjacentHypernodesInsteadOfReratingThem);

  void coarsenImpl(const HypernodeID limit) override final {
    _pq.clear();

    rateAllHypernodes(_rater, _target);

    while (!_pq.empty() && _hg.currentNumNodes() > limit) {
      const HypernodeID rep_node = _pq.top();

      if (_outdated_rating[rep_node]) {
        DBG << "Rating for HN" << rep_node << "is invalid:" << _pq.topKey() << "--->"
            << _rater.rate(rep_node).value << "target=" << _rater.rate(rep_node).target
            << "valid=" << _rater.rate(rep_node).valid;
        updatePQandContractionTarget(rep_node, _rater.rate(rep_node));
      } else {
        const HypernodeID contracted_node = _target[rep_node];

        DBG << "Contracting: (" << rep_node << ","
            << _target[rep_node] << ") prio:" << _pq.topKey() <<
          " deg(" << rep_node << ")=" << _hg.nodeDegree(rep_node) <<
          " deg(" << contracted_node << ")=" << _hg.nodeDegree(contracted_node);

        ASSERT(_hg.nodeWeight(rep_node) + _hg.nodeWeight(_target[rep_node])
               <= _rater.thresholdNodeWeight());
        ASSERT(_pq.topKey() == _rater.rate(rep_node).value,
               V(_pq.topKey()) << V(_rater.rate(rep_node).value));

        performContraction(rep_node, contracted_node);

        // This assertion does not hold if the cmaxnet parameter is used
        // to restrict the rating function to incident hyperedges of size
        // <= cmaxnet.
        // ASSERT(_pq.contains(contracted_node), V(contracted_node));
        if (_pq.contains(contracted_node)) {
          _pq.remove(contracted_node);
        }

        // this also invalidates rep_node, however rep_node
        // will be re-rated and updated afterwards
        invalidateAffectedHypernodes(rep_node);

        updatePQandContractionTarget(rep_node, _rater.rate(rep_node));
      }
    }
  }

  bool uncoarsenImpl(IRefiner& refiner) override final {
    return Base::doUncoarsen(refiner);
  }

  void invalidateAffectedHypernodes(const HypernodeID rep_node) {
    for (const HyperedgeID& he : _hg.incidentEdges(rep_node)) {
      for (const HypernodeID& pin : _hg.pins(he)) {
        _outdated_rating.set(pin, true);
      }
    }
  }

  void updatePQandContractionTarget(const HypernodeID hn, const Rating& rating) {
    _outdated_rating.set(hn, false);
    if (rating.valid) {
      ASSERT(_pq.contains(hn), V(hn));
      _pq.updateKey(hn, rating.value);
      _target[hn] = rating.target;
    } else {
      // In this case, no explicit contaiment check is necessary because the
      // method is only called on rep_node, which is definetly in the PQ.
      ASSERT(_pq.contains(hn), V(hn));
      _pq.remove(hn);
      DBG << "Progress [" << _hg.currentNumNodes() << "/"
          << _hg.initialNumNodes() << "]:HN" << hn
          << "\t(w=" << _hg.nodeWeight(hn) << "," << "deg=" << _hg.nodeDegree(hn)
          << ") did not find valid contraction partner.";
    }
  }

  using Base::_pq;
  using Base::_hg;
  using Base::_context;
  using Base::_history;
  Rater _rater;
  ds::FastResetFlagArray<> _outdated_rating;
  std::vector<HypernodeID> _target;
};
}              // namespace kahypar<|MERGE_RESOLUTION|>--- conflicted
+++ resolved
@@ -43,11 +43,7 @@
           class CommunityPolicy = UseCommunityStructure,
           class RatingPartitionPolicy = NormalPartitionPolicy,
           class AcceptancePolicy = BestRatingWithTieBreaking<>,
-<<<<<<< HEAD
-
-=======
           class FixedVertexPolicy = AllowFreeOnFixedFreeOnFreeFixedOnFixed,
->>>>>>> 23d09847
           typename RatingType = RatingType>
 class LazyVertexPairCoarsener final : public ICoarsener,
                                       private VertexPairCoarsenerBase<>{
@@ -59,11 +55,7 @@
                                 CommunityPolicy,
                                 RatingPartitionPolicy,
                                 AcceptancePolicy,
-<<<<<<< HEAD
-
-=======
                                 FixedVertexPolicy,
->>>>>>> 23d09847
                                 RatingType>;
   using Base = VertexPairCoarsenerBase;
   using Rating = typename Rater::Rating;

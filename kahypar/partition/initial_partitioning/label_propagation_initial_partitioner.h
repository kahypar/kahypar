/*******************************************************************************
 * This file is part of KaHyPar.
 *
 * Copyright (C) 2015 Tobias Heuer <tobias.heuer@gmx.net>
 * Copyright (C) 2016 Sebastian Schlag <sebastian.schlag@kit.edu>
 *
 * KaHyPar is free software: you can redistribute it and/or modify
 * it under the terms of the GNU General Public License as published by
 * the Free Software Foundation, either version 3 of the License, or
 * (at your option) any later version.
 *
 * KaHyPar is distributed in the hope that it will be useful,
 * but WITHOUT ANY WARRANTY; without even the implied warranty of
 * MERCHANTABILITY or FITNESS FOR A PARTICULAR PURPOSE.  See the
 * GNU General Public License for more details.
 *
 * You should have received a copy of the GNU General Public License
 * along with KaHyPar.  If not, see <http://www.gnu.org/licenses/>.
 *
******************************************************************************/

#pragma once

#include <algorithm>
#include <limits>
#include <map>
#include <queue>
#include <utility>
#include <vector>

#include "kahypar/datastructure/fast_reset_flag_array.h"
#include "kahypar/definitions.h"
#include "kahypar/meta/mandatory.h"
#include "kahypar/partition/initial_partitioning/i_initial_partitioner.h"
#include "kahypar/partition/initial_partitioning/initial_partitioner_base.h"
#include "kahypar/partition/initial_partitioning/policies/ip_gain_computation_policy.h"
#include "kahypar/partition/metrics.h"
#include "kahypar/utils/randomize.h"

namespace kahypar {
template <class StartNodeSelection = Mandatory,
          class GainComputation = Mandatory>
class LabelPropagationInitialPartitioner : public IInitialPartitioner,
                                           private InitialPartitionerBase<LabelPropagationInitialPartitioner<
                                                                            StartNodeSelection,
<<<<<<< HEAD
                                                                            GainComputation>> {
 private:
  using PartitionGainPair = std::pair<const PartitionID, const Gain>;
  using Base = InitialPartitionerBase<LabelPropagationInitialPartitioner<StartNodeSelection,
                                                                         GainComputation>>;
=======
                                                                            GainComputation> >{
 private:
  using PartitionGainPair = std::pair<const PartitionID, const Gain>;
  using Base = InitialPartitionerBase<LabelPropagationInitialPartitioner<StartNodeSelection,
                                                                         GainComputation> >;
>>>>>>> 8d6c2c9d
  friend Base;

 public:
  LabelPropagationInitialPartitioner(Hypergraph& hypergraph,
                                     Context& context) :
    Base(hypergraph, context),
    _valid_parts(context.initial_partitioning.k),
    _in_queue(hypergraph.initialNumNodes()),
    _tmp_scores(_context.initial_partitioning.k, 0) {
    static_assert(std::is_same<GainComputation, FMGainComputationPolicy>::value,
                  "ScLaP-IP only supports FM gain");
  }

  ~LabelPropagationInitialPartitioner() override = default;

  LabelPropagationInitialPartitioner(const LabelPropagationInitialPartitioner&) = delete;
  LabelPropagationInitialPartitioner& operator= (const LabelPropagationInitialPartitioner&) = delete;

  LabelPropagationInitialPartitioner(LabelPropagationInitialPartitioner&&) = delete;
  LabelPropagationInitialPartitioner& operator= (LabelPropagationInitialPartitioner&&) = delete;

  void partitionImpl() override final {
    Base::multipleRunsInitialPartitioning();
  }

<<<<<<< HEAD
  void initial_partition() {
=======
  void initialPartition() {
>>>>>>> 8d6c2c9d
    PartitionID unassigned_part =
      _context.initial_partitioning.unassigned_part;
    _context.initial_partitioning.unassigned_part = -1;
    Base::resetPartitioning();

    std::vector<HypernodeID> nodes;
    for (const HypernodeID& hn : _hg.nodes()) {
      if (_hg.nodeDegree(hn) > 0) {
        nodes.push_back(hn);
      }
    }

    int connected_nodes = std::max(std::min(_context.initial_partitioning.lp_assign_vertex_to_part,
                                            static_cast<int>(_hg.initialNumNodes()
                                                             / _context.initial_partitioning.k)), 1);

    std::vector<std::vector<HypernodeID>> startNodes(_context.initial_partitioning.k,
                                                     std::vector<HypernodeID>());
    for (const HypernodeID& hn : _hg.fixedVertices()) {
      startNodes[_hg.fixedVertexPartID(hn)].push_back(hn);
    }
    StartNodeSelection::calculateStartNodes(startNodes, _context, _hg,
                                            _context.initial_partitioning.k);

    for (PartitionID i = 0; i < _context.initial_partitioning.k; ++i) {
      assignKConnectedHypernodesToPart(startNodes[i], i, connected_nodes);
    }

    bool converged = false;
    size_t iterations = 0;

    while (!converged &&
           iterations < static_cast<size_t>(_context.initial_partitioning.lp_max_iteration)) {
      converged = true;

      int unvisited_pos = nodes.size();
      while (unvisited_pos != 0) {
        int pos = std::rand() % unvisited_pos;
        std::swap(nodes[pos], nodes[unvisited_pos - 1]);
        HypernodeID v = nodes[--unvisited_pos];

        if (_hg.isFixedVertex(v)) {
          continue;
        }

        std::pair<PartitionID, Gain> max_move = computeMaxGainMove(v);
        PartitionID max_part = max_move.first;

        if (max_part != _hg.partID(v)) {
          ASSERT(
            [&]() {
              for (const HyperedgeID& he : _hg.incidentEdges(v)) {
                for (const PartitionID& part : _hg.connectivitySet(he)) {
                  if (part == max_part) {
                    return true;
                  }
                }
              }
              return false;
            } (),
            "Partition" << max_part << "is not an incident label of hypernode" << v << "!");

#ifndef NDEBUG
          PartitionID source_part = _hg.partID(v);
#endif
          if (Base::assignHypernodeToPartition(v, max_part)) {
            ASSERT(
              [&]() {
                ASSERT(GainComputation::getType() == GainType::fm_gain, "Error");
                if (source_part != -1) {
                  Gain gain = max_move.second;
                  _hg.changeNodePart(v, max_part, source_part);
                  HyperedgeWeight cut_before = metrics::hyperedgeCut(_hg);
                  _hg.changeNodePart(v, source_part, max_part);
                  if (metrics::hyperedgeCut(_hg) != (cut_before - gain)) {
                    LOG << V(v);
                    LOG << V(source_part);
                    LOG << V(max_part);
                    LOG << V(cut_before);
                    LOG << V(gain);
                    LOG << V(metrics::hyperedgeCut(_hg));
                    return false;
                  }
                }
                return true;
              } (),
              "Gain calculation failed of hypernode" << v << "failed from part "
                                                     << source_part << "to" << max_part << "!");

            converged = false;
          }
        }
      }
      ++iterations;
      // If the algorithm is converged but there are still unassigned hypernodes left, we try to choose
      // five additional hypernodes and assign them to the part with minimum weight to continue with
      // Label Propagation.

      if (converged && Base::getUnassignedNode() != kInvalidNode) {
        for (auto i = 0; i < _context.initial_partitioning.lp_assign_vertex_to_part; ++i) {
          HypernodeID hn = Base::getUnassignedNode();
          if (hn == kInvalidNode) {
            break;
          }
          assignHypernodeToPartWithMinimumPartWeight(hn);
          converged = false;
        }
      }
    }

    // If there are any unassigned hypernodes left, we assign them to a part with minimum weight.
    while (Base::getUnassignedNode() != kInvalidNode) {
      HypernodeID hn = Base::getUnassignedNode();
      assignHypernodeToPartWithMinimumPartWeight(hn);
    }

    _context.initial_partitioning.unassigned_part = unassigned_part;

    ASSERT([&]() {
        for (const HypernodeID& hn : _hg.nodes()) {
          if (_hg.partID(hn) == -1) {
            return false;
          }
        }
        return true;
      } (), "There are unassigned hypernodes!");

    _hg.initializeNumCutHyperedges();
    Base::performFMRefinement();
  }

 private:
  FRIEND_TEST(ALabelPropagationMaxGainMoveTest,
              AllMaxGainMovesAZeroGainMovesIfNoHypernodeIsAssigned);
  FRIEND_TEST(ALabelPropagationMaxGainMoveTest,
              MaxGainMoveIsAZeroGainMoveIfANetHasOnlyOneAssignedHypernode);
  FRIEND_TEST(ALabelPropagationMaxGainMoveTest,
              CalculateMaxGainMoveIfThereAStillUnassignedNodesOfAHyperedgeAreLeft);
  FRIEND_TEST(ALabelPropagationMaxGainMoveTest,
              CalculateMaxGainMoveOfAnAssignedHypernodeIfAllHypernodesAreAssigned);
  FRIEND_TEST(ALabelPropagationMaxGainMoveTest,
              CalculateMaxGainMoveOfAnUnassignedHypernodeIfAllHypernodesAreAssigned);

  PartitionGainPair computeMaxGainMoveForUnassignedSourcePart(const HypernodeID hn) {
    ASSERT(std::all_of(_tmp_scores.begin(), _tmp_scores.end(), [](Gain i) { return i == 0; }),
           "Temp gain array not initialized properly");
    _valid_parts.reset();

    HyperedgeWeight internal_weight = 0;
    for (const HyperedgeID& he : _hg.incidentEdges(hn)) {
      const HyperedgeWeight he_weight = _hg.edgeWeight(he);
      if (_hg.connectivity(he) == 1) {
        const PartitionID connected_part = *_hg.connectivitySet(he).begin();
        _valid_parts.set(connected_part, true);
        internal_weight += he_weight;
        _tmp_scores[connected_part] += he_weight;
      } else {
        for (const PartitionID& target_part : _hg.connectivitySet(he)) {
          _valid_parts.set(target_part, true);
        }
      }
    }

    const HypernodeWeight hn_weight = _hg.nodeWeight(hn);
    PartitionID max_part = -1;
    Gain max_score = std::numeric_limits<Gain>::min();
    for (PartitionID target_part = 0; target_part < _context.initial_partitioning.k; ++target_part) {
      if (_valid_parts[target_part]) {
        _tmp_scores[target_part] -= internal_weight;

        ASSERT([&]() {
            ds::FastResetFlagArray<> bv(_hg.initialNumNodes());
            Gain gain = GainComputation::calculateGain(_hg, hn, target_part, bv);
            if (_tmp_scores[target_part] != gain) {
              LOG << V(hn);
              LOG << V(_hg.partID(hn));
              LOG << V(target_part);
              LOG << V(_tmp_scores[target_part]);
              LOG << V(gain);
              for (const HyperedgeID& he : _hg.incidentEdges(hn)) {
                _hg.printEdgeState(he);
              }
              return false;
            }
            return true;
          } (), "Calculated gain is invalid");


        if ((_hg.partWeight(target_part) + hn_weight
             <= _context.initial_partitioning.upper_allowed_partition_weight[target_part]) &&
            _tmp_scores[target_part] > max_score) {
          max_score = _tmp_scores[target_part];
          max_part = target_part;
        }
        _tmp_scores[target_part] = 0;
      }
    }
    return std::make_pair(max_part, max_score);
  }

  PartitionGainPair computeMaxGainMoveForAssignedSourcePart(const HypernodeID hn) {
    ASSERT(std::all_of(_tmp_scores.begin(), _tmp_scores.end(), [](Gain i) { return i == 0; }),
           "Temp gain array not initialized properly");
    _valid_parts.reset();

    const PartitionID source_part = _hg.partID(hn);
    HyperedgeWeight internal_weight = 0;
    for (const HyperedgeID& he : _hg.incidentEdges(hn)) {
      const HypernodeID pins_in_source_part = _hg.pinCountInPart(he, source_part);
      const HyperedgeWeight he_weight = _hg.edgeWeight(he);
      switch (_hg.connectivity(he)) {
        case 1:
          if (pins_in_source_part > 1) {
            ASSERT(source_part == *_hg.connectivitySet(he).begin(), V(source_part));
            internal_weight += he_weight;
          }
          break;
        case 2:
          for (const PartitionID& target_part : _hg.connectivitySet(he)) {
            _valid_parts.set(target_part, true);
            if (pins_in_source_part == 1 && _hg.pinCountInPart(he, target_part) != 0) {
              _tmp_scores[target_part] += he_weight;
            }
          }
          break;
        default:
          for (const PartitionID& target_part : _hg.connectivitySet(he)) {
            _valid_parts.set(target_part, true);
          }
          break;
      }
    }

    const HypernodeWeight hn_weight = _hg.nodeWeight(hn);
    PartitionID max_part = source_part;
    Gain max_score = 0;
    _valid_parts.set(source_part, false);
    for (PartitionID target_part = 0; target_part < _context.initial_partitioning.k; ++target_part) {
      if (_valid_parts[target_part]) {
        ASSERT(target_part != source_part, V(target_part));
        _tmp_scores[target_part] -= internal_weight;

        ASSERT([&]() {
            ds::FastResetFlagArray<> bv(_hg.initialNumNodes());
            Gain gain = GainComputation::calculateGain(_hg, hn, target_part, bv);
            if (_tmp_scores[target_part] != gain) {
              LOG << V(hn);
              LOG << V(_hg.partID(hn));
              LOG << V(target_part);
              LOG << V(_tmp_scores[target_part]);
              LOG << V(gain);
              for (const HyperedgeID& he : _hg.incidentEdges(hn)) {
                _hg.printEdgeState(he);
              }
              return false;
            }
            return true;
          } (), "Calculated gain is invalid");

        if ((_hg.partWeight(target_part) + hn_weight
             <= _context.initial_partitioning.upper_allowed_partition_weight[target_part]) &&
            _tmp_scores[target_part] > max_score) {
          max_score = _tmp_scores[target_part];
          max_part = target_part;
        }
      }
      _tmp_scores[target_part] = 0;
    }

    return std::make_pair(max_part, max_score);
  }

  PartitionGainPair computeMaxGainMove(const HypernodeID hn) {
    if (_hg.partID(hn) == -1) {
      return computeMaxGainMoveForUnassignedSourcePart(hn);
    }
    return computeMaxGainMoveForAssignedSourcePart(hn);
  }


  void assignKConnectedHypernodesToPart(const std::vector<HypernodeID>& hypernodes,
                                        const PartitionID p, const int k =
                                          std::numeric_limits<int>::max()) {
    std::queue<HypernodeID> _bfs_queue;
    int assigned_nodes = 0;
    for (const HypernodeID& hn : hypernodes) {
      _bfs_queue.push(hn);
      _in_queue.set(hn, true);
    }
    while (!_bfs_queue.empty()) {
      HypernodeID node = _bfs_queue.front();
      _bfs_queue.pop();
      if (_hg.partID(node) == -1) {
        if (!_hg.isFixedVertex(node)) {
          _hg.setNodePart(node, p);
        }
        ++assigned_nodes;
        for (const HyperedgeID& he : _hg.incidentEdges(node)) {
          if (_hg.edgeSize(he) <= _context.partition.hyperedge_size_threshold) {
            for (const HypernodeID& pin : _hg.pins(he)) {
              if (_hg.partID(pin) == -1 && !_in_queue[pin]) {
                _bfs_queue.push(pin);
                _in_queue.set(pin, true);
              }
            }
          }
        }
      }
      if (assigned_nodes == k * static_cast<int>(hypernodes.size())) {
        break;
      } else if (_bfs_queue.empty()) {
        const HypernodeID unassigned = Base::getUnassignedNode();
        if (unassigned == kInvalidNode) {
          break;
        } else {
          _bfs_queue.push(unassigned);
        }
      }
    }
    _in_queue.reset();
  }

  void assignHypernodeToPartWithMinimumPartWeight(const HypernodeID hn) {
    PartitionID p = kInvalidPart;
    HypernodeWeight min_part_weight = std::numeric_limits<HypernodeWeight>::max();
    for (PartitionID i = 0; i < _context.initial_partitioning.k; ++i) {
      p = (_hg.partWeight(i) < min_part_weight ? i : p);
      min_part_weight = std::min(_hg.partWeight(i), min_part_weight);
    }
    ASSERT(_hg.partID(hn) == -1, "Hypernode" << hn << "is already assigned to a part!");
    _hg.setNodePart(hn, p);
  }

  using Base::_hg;
  using Base::_context;
  using Base::kInvalidNode;
  using Base::kInvalidPart;

  ds::FastResetFlagArray<> _valid_parts;
  ds::FastResetFlagArray<> _in_queue;
  std::vector<Gain> _tmp_scores;
};
}  // namespace kahypar<|MERGE_RESOLUTION|>--- conflicted
+++ resolved
@@ -43,19 +43,11 @@
 class LabelPropagationInitialPartitioner : public IInitialPartitioner,
                                            private InitialPartitionerBase<LabelPropagationInitialPartitioner<
                                                                             StartNodeSelection,
-<<<<<<< HEAD
-                                                                            GainComputation>> {
- private:
-  using PartitionGainPair = std::pair<const PartitionID, const Gain>;
-  using Base = InitialPartitionerBase<LabelPropagationInitialPartitioner<StartNodeSelection,
-                                                                         GainComputation>>;
-=======
                                                                             GainComputation> >{
  private:
   using PartitionGainPair = std::pair<const PartitionID, const Gain>;
   using Base = InitialPartitionerBase<LabelPropagationInitialPartitioner<StartNodeSelection,
                                                                          GainComputation> >;
->>>>>>> 8d6c2c9d
   friend Base;
 
  public:
@@ -81,11 +73,7 @@
     Base::multipleRunsInitialPartitioning();
   }
 
-<<<<<<< HEAD
-  void initial_partition() {
-=======
   void initialPartition() {
->>>>>>> 8d6c2c9d
     PartitionID unassigned_part =
       _context.initial_partitioning.unassigned_part;
     _context.initial_partitioning.unassigned_part = -1;

--- conflicted
+++ resolved
@@ -382,7 +382,41 @@
   return os << static_cast<uint8_t>(rule);
 }
 
-<<<<<<< HEAD
+std::ostream& operator<< (std::ostream& os, const FlowAlgorithm& algo) {
+  switch (algo) {
+    case FlowAlgorithm::edmond_karp: return os << "edmond_karp";
+    case FlowAlgorithm::goldberg_tarjan: return os << "goldberg_tarjan";
+    case FlowAlgorithm::boykov_kolmogorov: return os << "boykov_kolmogorov";
+    case FlowAlgorithm::ibfs: return os << "ibfs";
+    case FlowAlgorithm::UNDEFINED: return os << "UNDEFINED";
+      // omit default case to trigger compiler warning for missing cases
+  }
+  return os << static_cast<uint8_t>(algo);
+}
+
+std::ostream& operator<< (std::ostream& os, const FlowNetworkType& type) {
+  switch (type) {
+    case FlowNetworkType::lawler: return os << "lawler";
+    case FlowNetworkType::heuer: return os << "heuer";
+    case FlowNetworkType::wong: return os << "wong";
+    case FlowNetworkType::hybrid: return os << "hybrid";
+    case FlowNetworkType::UNDEFINED: return os << "UNDEFINED";
+      // omit default case to trigger compiler warning for missing cases
+  }
+  return os << static_cast<uint8_t>(type);
+}
+
+std::ostream& operator<< (std::ostream& os, const FlowExecutionMode& mode) {
+  switch (mode) {
+    case FlowExecutionMode::constant: return os << "constant";
+    case FlowExecutionMode::multilevel: return os << "multilevel";
+    case FlowExecutionMode::exponential: return os << "exponential";
+    case FlowExecutionMode::UNDEFINED: return os << "UNDEFINED";
+      // omit default case to trigger compiler warning for missing cases
+  }
+  return os << static_cast<uint8_t>(mode);
+}
+
 static EvoMutateStrategy mutateStrategyFromString(const std::string& strat) {
   if (strat == "new-initial-partitioning-vcycle") {
     return EvoMutateStrategy::new_initial_partitioning_vcycle;
@@ -413,41 +447,6 @@
   }
   std::cout << "No valid replace strategy. " << std::endl;
   exit(0);
-=======
-std::ostream& operator<< (std::ostream& os, const FlowAlgorithm& algo) {
-  switch (algo) {
-    case FlowAlgorithm::edmond_karp: return os << "edmond_karp";
-    case FlowAlgorithm::goldberg_tarjan: return os << "goldberg_tarjan";
-    case FlowAlgorithm::boykov_kolmogorov: return os << "boykov_kolmogorov";
-    case FlowAlgorithm::ibfs: return os << "ibfs";
-    case FlowAlgorithm::UNDEFINED: return os << "UNDEFINED";
-      // omit default case to trigger compiler warning for missing cases
-  }
-  return os << static_cast<uint8_t>(algo);
-}
-
-std::ostream& operator<< (std::ostream& os, const FlowNetworkType& type) {
-  switch (type) {
-    case FlowNetworkType::lawler: return os << "lawler";
-    case FlowNetworkType::heuer: return os << "heuer";
-    case FlowNetworkType::wong: return os << "wong";
-    case FlowNetworkType::hybrid: return os << "hybrid";
-    case FlowNetworkType::UNDEFINED: return os << "UNDEFINED";
-      // omit default case to trigger compiler warning for missing cases
-  }
-  return os << static_cast<uint8_t>(type);
-}
-
-std::ostream& operator<< (std::ostream& os, const FlowExecutionMode& mode) {
-  switch (mode) {
-    case FlowExecutionMode::constant: return os << "constant";
-    case FlowExecutionMode::multilevel: return os << "multilevel";
-    case FlowExecutionMode::exponential: return os << "exponential";
-    case FlowExecutionMode::UNDEFINED: return os << "UNDEFINED";
-      // omit default case to trigger compiler warning for missing cases
-  }
-  return os << static_cast<uint8_t>(mode);
->>>>>>> ca8cf4d9
 }
 
 static AcceptancePolicy acceptanceCriterionFromString(const std::string& crit) {

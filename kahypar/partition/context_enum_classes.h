/*******************************************************************************
 * This file is part of KaHyPar.
 *
 * Copyright (C) 2016 Sebastian Schlag <sebastian.schlag@kit.edu>
 *
 * KaHyPar is free software: you can redistribute it and/or modify
 * it under the terms of the GNU General Public License as published by
 * the Free Software Foundation, either version 3 of the License, or
 * (at your option) any later version.
 *
 * KaHyPar is distributed in the hope that it will be useful,
 * but WITHOUT ANY WARRANTY; without even the implied warranty of
 * MERCHANTABILITY or FITNESS FOR A PARTICULAR PURPOSE.  See the
 * GNU General Public License for more details.
 *
 * You should have received a copy of the GNU General Public License
 * along with KaHyPar.  If not, see <http://www.gnu.org/licenses/>.
 *
******************************************************************************/

#pragma once

#include <iostream>
#include <string>

namespace kahypar {
enum class ContextType : bool {
  main,
  initial_partitioning
};

enum class Mode : uint8_t {
  recursive_bisection,
  direct_kway,
  UNDEFINED
};

enum class InitialPartitioningTechnique : uint8_t {
  multilevel,
  flat,
  UNDEFINED
};

enum class RatingFunction : uint8_t {
  heavy_edge,
  edge_frequency,
  UNDEFINED
};

enum class CommunityPolicy : uint8_t {
  use_communities,
  ignore_communities,
  UNDEFINED
};

enum class HeavyNodePenaltyPolicy : uint8_t {
  no_penalty,
  multiplicative_penalty,
  edge_frequency_penalty,
  UNDEFINED
};

enum class AcceptancePolicy : uint8_t {
  best,
  best_prefer_unmatched,
  UNDEFINED
};
<<<<<<< HEAD
enum class RatingPartitionPolicy : uint8_t {
  normal,
  evolutionary
};
=======

enum class FixVertexContractionAcceptancePolicy : uint8_t {
  free_vertex_only,
  fixed_vertex_allowed,
  equivalent_vertices,
  UNDEFINED
};

>>>>>>> 23d09847
enum class CoarseningAlgorithm : uint8_t {
  heavy_full,
  heavy_lazy,
  ml_style,
  do_nothing,
  UNDEFINED
};

enum class RefinementAlgorithm : uint8_t {
  twoway_fm,
  kway_fm,
  kway_fm_km1,
  label_propagation,
  twoway_flow,
  twoway_fm_flow,
  kway_flow,
  kway_fm_flow_km1,
  do_nothing,
  UNDEFINED
};

enum class InitialPartitionerAlgorithm : uint8_t {
  greedy_sequential,
  greedy_global,
  greedy_round,
  greedy_sequential_maxpin,
  greedy_global_maxpin,
  greedy_round_maxpin,
  greedy_sequential_maxnet,
  greedy_global_maxnet,
  greedy_round_maxnet,
  bfs,
  random,
  lp,
  pool,
  UNDEFINED
};

enum class LouvainEdgeWeight : uint8_t {
  hybrid,
  uniform,
  non_uniform,
  degree,
  UNDEFINED
};

enum class RefinementStoppingRule : uint8_t {
  simple,
  adaptive_opt,
  UNDEFINED
};

enum class Objective : uint8_t {
  cut,
  km1,
  UNDEFINED
};
enum class EvoReplaceStrategy : uint8_t {
  worst,
  diverse,
  strong_diverse
};


enum class EvoCombineStrategy : uint8_t {
  basic,
  edge_frequency,
  UNDEFINED
};
enum class EvoMutateStrategy : uint8_t {
  new_initial_partitioning_vcycle,
  vcycle,
  UNDEFINED
};

enum class EvoDecision :uint8_t {
  normal,
  mutation,
  combine
};


std::ostream& operator<< (std::ostream& os, const EvoReplaceStrategy& replace) {
  switch (replace) {
    case EvoReplaceStrategy::worst: return os << "worst";
    case EvoReplaceStrategy::diverse: return os << "diverse";
    case EvoReplaceStrategy::strong_diverse: return os << "strong_diverse";
      // omit default case to trigger compiler warning for missing cases
  }
  return os << static_cast<uint8_t>(replace);
}

std::ostream& operator<< (std::ostream& os, const EvoCombineStrategy& combine) {
  switch (combine) {
    case EvoCombineStrategy::basic: return os << "basic";
    case EvoCombineStrategy::edge_frequency: return os << "edge_frequency";
    case EvoCombineStrategy::UNDEFINED: return os << "-";
      // omit default case to trigger compiler warning for missing cases
  }
  return os << static_cast<uint8_t>(combine);
}

std::ostream& operator<< (std::ostream& os, const EvoMutateStrategy& mutation) {
  switch (mutation) {
    case EvoMutateStrategy::new_initial_partitioning_vcycle:
      return os << "new_initial_partitioning_vcycle";
    case EvoMutateStrategy::vcycle: return os << "vcycle";
    case EvoMutateStrategy::UNDEFINED:  return os << "-";
      // omit default case to trigger compiler warning for missing cases
  }
  return os << static_cast<uint8_t>(mutation);
}


std::ostream& operator<< (std::ostream& os, const EvoDecision& decision) {
  switch (decision) {
    case EvoDecision::normal:  return os << "normal";
    case EvoDecision::mutation:  return os << "mutation";
    case EvoDecision::combine:  return os << "combine";
    case EvoDecision::diversify: return os << "diversify";
      // omit default case to trigger compiler warning for missing cases
  }
  return os << static_cast<uint8_t>(decision);
}

std::ostream& operator<< (std::ostream& os, const RatingPartitionPolicy& policy) {
  switch (policy) {
    case RatingPartitionPolicy::normal: return os << "normal";
    case RatingPartitionPolicy::evolutionary: return os << "evolutionary";
      // omit default case to trigger compiler warning for missing cases
  }
  return os << static_cast<uint8_t>(policy);
}

enum class FlowAlgorithm : uint8_t {
  edmond_karp,
  goldberg_tarjan,
  boykov_kolmogorov,
  ibfs,
  UNDEFINED
};

enum class FlowNetworkType : uint8_t {
  lawler,
  heuer,
  wong,
  hybrid,
  UNDEFINED
};

enum class FlowExecutionMode : uint8_t {
  constant,
  multilevel,
  exponential,
  UNDEFINED
};

std::ostream& operator<< (std::ostream& os, const Mode& mode) {
  switch (mode) {
    case Mode::recursive_bisection: return os << "recursive";
    case Mode::direct_kway: return os << "direct";
    case Mode::UNDEFINED: return os << "UNDEFINED";
      // omit default case to trigger compiler warning for missing cases
  }
  return os << static_cast<uint8_t>(mode);
}

std::ostream& operator<< (std::ostream& os, const ContextType& type) {
  if (type == ContextType::main) {
    return os << "main";
  } else {
    return os << "ip";
  }
  return os << static_cast<uint8_t>(type);
}

std::ostream& operator<< (std::ostream& os, const CommunityPolicy& comm_policy) {
  switch (comm_policy) {
    case CommunityPolicy::use_communities: return os << "true";
    case CommunityPolicy::ignore_communities: return os << "false";
    case CommunityPolicy::UNDEFINED: return os << "UNDEFINED";
      // omit default case to trigger compiler warning for missing cases
  }
  return os << static_cast<uint8_t>(comm_policy);
}

std::ostream& operator<< (std::ostream& os, const HeavyNodePenaltyPolicy& heavy_hn_policy) {
  switch (heavy_hn_policy) {
    case HeavyNodePenaltyPolicy::multiplicative_penalty: return os << "multiplicative";
    case HeavyNodePenaltyPolicy::no_penalty: return os << "no_penalty";
    case HeavyNodePenaltyPolicy::edge_frequency_penalty: return os << "edge_frequency_penalty";
    case HeavyNodePenaltyPolicy::UNDEFINED: return os << "UNDEFINED";
  }
  return os << static_cast<uint8_t>(heavy_hn_policy);
}

std::ostream& operator<< (std::ostream& os, const AcceptancePolicy& acceptance_policy) {
  switch (acceptance_policy) {
    case AcceptancePolicy::best: return os << "best";
    case AcceptancePolicy::best_prefer_unmatched: return os << "best_prefer_unmatched";
    case AcceptancePolicy::UNDEFINED: return os << "UNDEFINED";
      // omit default case to trigger compiler warning for missing cases
  }
  return os << static_cast<uint8_t>(acceptance_policy);
}

std::ostream& operator<< (std::ostream& os, const FixVertexContractionAcceptancePolicy& acceptance_policy) {
  switch (acceptance_policy) {
    case FixVertexContractionAcceptancePolicy::free_vertex_only: return os << "free_vertex_only";
    case FixVertexContractionAcceptancePolicy::fixed_vertex_allowed: return os << "fixed_vertex_allowed";
    case FixVertexContractionAcceptancePolicy::equivalent_vertices: return os << "equivalent_vertices";
    case FixVertexContractionAcceptancePolicy::UNDEFINED: return os << "UNDEFINED";
      // omit default case to trigger compiler warning for missing cases
  }
  return os << static_cast<uint8_t>(acceptance_policy);
}

std::ostream& operator<< (std::ostream& os, const RatingFunction& func) {
  switch (func) {
    case RatingFunction::heavy_edge: return os << "heavy_edge";
    case RatingFunction::edge_frequency: return os << "edge_frequency";
    case RatingFunction::UNDEFINED: return os << "UNDEFINED";
      // omit default case to trigger compiler warning for missing cases
  }
  return os << static_cast<uint8_t>(func);
}

std::ostream& operator<< (std::ostream& os, const Objective& objective) {
  switch (objective) {
    case Objective::cut: return os << "cut";
    case Objective::km1: return os << "km1";
    case Objective::UNDEFINED: return os << "UNDEFINED";
      // omit default case to trigger compiler warning for missing cases
  }
  return os << static_cast<uint8_t>(objective);
}

std::ostream& operator<< (std::ostream& os, const InitialPartitioningTechnique& technique) {
  switch (technique) {
    case InitialPartitioningTechnique::flat: return os << "flat";
    case InitialPartitioningTechnique::multilevel: return os << "multilevel";
    case InitialPartitioningTechnique::UNDEFINED: return os << "UNDEFINED";
      // omit default case to trigger compiler warning for missing cases
  }
  return os << static_cast<uint8_t>(technique);
}

std::ostream& operator<< (std::ostream& os, const CoarseningAlgorithm& algo) {
  switch (algo) {
    case CoarseningAlgorithm::heavy_full: return os << "heavy_full";
    case CoarseningAlgorithm::heavy_lazy: return os << "heavy_lazy";
    case CoarseningAlgorithm::ml_style: return os << "ml_style";
    case CoarseningAlgorithm::do_nothing: return os << "do_nothing";
    case CoarseningAlgorithm::UNDEFINED: return os << "UNDEFINED";
      // omit default case to trigger compiler warning for missing cases
  }
  return os << static_cast<uint8_t>(algo);
}

std::ostream& operator<< (std::ostream& os, const RefinementAlgorithm& algo) {
  switch (algo) {
    case RefinementAlgorithm::twoway_fm: return os << "twoway_fm";
    case RefinementAlgorithm::kway_fm: return os << "kway_fm";
    case RefinementAlgorithm::kway_fm_km1: return os << "kway_fm_km1";
    case RefinementAlgorithm::label_propagation: return os << "label_propagation";
    case RefinementAlgorithm::twoway_flow: return os << "twoway_flow";
    case RefinementAlgorithm::twoway_fm_flow: return os << "twoway_fm_flow";
    case RefinementAlgorithm::kway_flow: return os << "kway_flow";
    case RefinementAlgorithm::kway_fm_flow_km1: return os << "kway_fm_flow_km1";
    case RefinementAlgorithm::do_nothing: return os << "do_nothing";
    case RefinementAlgorithm::UNDEFINED: return os << "UNDEFINED";
      // omit default case to trigger compiler warning for missing cases
  }
  return os << static_cast<uint8_t>(algo);
}

std::ostream& operator<< (std::ostream& os, const InitialPartitionerAlgorithm& algo) {
  switch (algo) {
    case InitialPartitionerAlgorithm::greedy_sequential: return os << "greedy_sequential";
    case InitialPartitionerAlgorithm::greedy_global: return os << "greedy_global";
    case InitialPartitionerAlgorithm::greedy_round: return os << "greedy_round";
    case InitialPartitionerAlgorithm::greedy_sequential_maxpin: return os << "greedy_maxpin";
    case InitialPartitionerAlgorithm::greedy_global_maxpin: return os << "greedy_global_maxpin";
    case InitialPartitionerAlgorithm::greedy_round_maxpin: return os << "greedy_round_maxpin";
    case InitialPartitionerAlgorithm::greedy_sequential_maxnet: return os << "greedy_maxnet";
    case InitialPartitionerAlgorithm::greedy_global_maxnet: return os << "greedy_global_maxnet";
    case InitialPartitionerAlgorithm::greedy_round_maxnet: return os << "greedy_round_maxnet";
    case InitialPartitionerAlgorithm::bfs: return os << "bfs";
    case InitialPartitionerAlgorithm::random: return os << "random";
    case InitialPartitionerAlgorithm::lp: return os << "lp";
    case InitialPartitionerAlgorithm::pool: return os << "pool";
    case InitialPartitionerAlgorithm::UNDEFINED: return os << "UNDEFINED";
      // omit default case to trigger compiler warning for missing cases
  }
  return os << static_cast<uint8_t>(algo);
}

std::ostream& operator<< (std::ostream& os, const LouvainEdgeWeight& weight) {
  switch (weight) {
    case LouvainEdgeWeight::hybrid: return os << "hybrid";
    case LouvainEdgeWeight::uniform: return os << "uniform";
    case LouvainEdgeWeight::non_uniform: return os << "non_uniform";
    case LouvainEdgeWeight::degree: return os << "degree";
    case LouvainEdgeWeight::UNDEFINED: return os << "UNDEFINED";
      // omit default case to trigger compiler warning for missing cases
  }
  return os << static_cast<uint8_t>(weight);
}

std::ostream& operator<< (std::ostream& os, const RefinementStoppingRule& rule) {
  switch (rule) {
    case RefinementStoppingRule::simple: return os << "simple";
    case RefinementStoppingRule::adaptive_opt: return os << "adaptive_opt";
    case RefinementStoppingRule::UNDEFINED: return os << "UNDEFINED";
      // omit default case to trigger compiler warning for missing cases
  }
  return os << static_cast<uint8_t>(rule);
}

std::ostream& operator<< (std::ostream& os, const FlowAlgorithm& algo) {
  switch (algo) {
    case FlowAlgorithm::edmond_karp: return os << "edmond_karp";
    case FlowAlgorithm::goldberg_tarjan: return os << "goldberg_tarjan";
    case FlowAlgorithm::boykov_kolmogorov: return os << "boykov_kolmogorov";
    case FlowAlgorithm::ibfs: return os << "ibfs";
    case FlowAlgorithm::UNDEFINED: return os << "UNDEFINED";
      // omit default case to trigger compiler warning for missing cases
  }
  return os << static_cast<uint8_t>(algo);
}

std::ostream& operator<< (std::ostream& os, const FlowNetworkType& type) {
  switch (type) {
    case FlowNetworkType::lawler: return os << "lawler";
    case FlowNetworkType::heuer: return os << "heuer";
    case FlowNetworkType::wong: return os << "wong";
    case FlowNetworkType::hybrid: return os << "hybrid";
    case FlowNetworkType::UNDEFINED: return os << "UNDEFINED";
      // omit default case to trigger compiler warning for missing cases
  }
  return os << static_cast<uint8_t>(type);
}

std::ostream& operator<< (std::ostream& os, const FlowExecutionMode& mode) {
  switch (mode) {
    case FlowExecutionMode::constant: return os << "constant";
    case FlowExecutionMode::multilevel: return os << "multilevel";
    case FlowExecutionMode::exponential: return os << "exponential";
    case FlowExecutionMode::UNDEFINED: return os << "UNDEFINED";
      // omit default case to trigger compiler warning for missing cases
  }
  return os << static_cast<uint8_t>(mode);
}

static EvoMutateStrategy mutateStrategyFromString(const std::string& strat) {
  if (strat == "new-initial-partitioning-vcycle") {
    return EvoMutateStrategy::new_initial_partitioning_vcycle;
  } else if (strat == "vcycle") {
    return EvoMutateStrategy::vcycle;
  }
  std::cout << "No valid mutate strategy. " << std::endl;
  exit(0);
}
static EvoCombineStrategy combineStrategyFromString(const std::string& strat) {
  if (strat == "basic") {
    return EvoCombineStrategy::basic;
  } else if (strat == "edge-frequency") {
    return EvoCombineStrategy::edge_frequency;
  }
  std::cout << "No valid combine strategy. " << std::endl;
  exit(0);
}
static EvoReplaceStrategy replaceStrategyFromString(const std::string& strat) {
  if (strat == "worst") {
    return EvoReplaceStrategy::worst;
  } else if (strat == "diverse") {
    return EvoReplaceStrategy::diverse;
  } else if (strat == "strong-diverse") {
    return EvoReplaceStrategy::strong_diverse;
  }
  std::cout << "No valid replace strategy. " << std::endl;
  exit(0);
}

static AcceptancePolicy acceptanceCriterionFromString(const std::string& crit) {
  if (crit == "best") {
    return AcceptancePolicy::best;
  } else if (crit == "best_prefer_unmatched") {
    return AcceptancePolicy::best_prefer_unmatched;
  }
  std::cout << "No valid acceptance criterion for rating." << std::endl;
  exit(0);
}

<<<<<<< HEAD
static RatingPartitionPolicy ratingPartitionPolicyFromString(const std::string& partition) {
  if (partition == "normal") {
    return RatingPartitionPolicy::normal;
  } else if (partition == "evolutionary") {
    return RatingPartitionPolicy::evolutionary;
  }
  std::cout << "No valid partition policy for rating." << std::endl;
  exit(0);
  return RatingPartitionPolicy::normal;
}
=======
static FixVertexContractionAcceptancePolicy fixedVertexAcceptanceCriterionFromString(const std::string& crit) {
  if (crit == "free_vertex_only") {
    return FixVertexContractionAcceptancePolicy::free_vertex_only;
  } else if (crit == "fixed_vertex_allowed") {
    return FixVertexContractionAcceptancePolicy::fixed_vertex_allowed;
  } else if (crit == "equivalent_vertices") {
    return FixVertexContractionAcceptancePolicy::equivalent_vertices;
  }
  std::cout << "No valid fixed vertex acceptance criterion for rating." << std::endl;
  exit(0);
}

>>>>>>> 23d09847
static HeavyNodePenaltyPolicy heavyNodePenaltyFromString(const std::string& penalty) {
  if (penalty == "multiplicative") {
    return HeavyNodePenaltyPolicy::multiplicative_penalty;
  } else if (penalty == "no_penalty") {
    return HeavyNodePenaltyPolicy::no_penalty;
  } else if (penalty == "edge_frequency_penalty") {
    return HeavyNodePenaltyPolicy::edge_frequency_penalty;
    // omit default case to trigger compiler warning for missing cases
  }
  std::cout << "No valid edge penalty policy for rating." << std::endl;
  exit(0);
  return HeavyNodePenaltyPolicy::multiplicative_penalty;
}

static RatingFunction ratingFunctionFromString(const std::string& function) {
  if (function == "heavy_edge") {
    return RatingFunction::heavy_edge;
  } else if (function == "edge_frequency") {
    return RatingFunction::edge_frequency;
  }
  std::cout << "No valid rating function for rating." << std::endl;
  exit(0);
  return RatingFunction::heavy_edge;
}

static RefinementStoppingRule stoppingRuleFromString(const std::string& rule) {
  if (rule == "simple") {
    return RefinementStoppingRule::simple;
  } else if (rule == "adaptive_opt") {
    return RefinementStoppingRule::adaptive_opt;
  }
  std::cout << "No valid stopping rule for FM." << std::endl;
  exit(0);
  return RefinementStoppingRule::simple;
}

static CoarseningAlgorithm coarseningAlgorithmFromString(const std::string& type) {
  if (type == "heavy_full") {
    return CoarseningAlgorithm::heavy_full;
  } else if (type == "heavy_lazy") {
    return CoarseningAlgorithm::heavy_lazy;
  } else if (type == "ml_style") {
    return CoarseningAlgorithm::ml_style;
  }
  std::cout << "Illegal option:" << type << std::endl;
  exit(0);
  return CoarseningAlgorithm::heavy_lazy;
}

static RefinementAlgorithm refinementAlgorithmFromString(const std::string& type) {
  if (type == "twoway_fm") {
    return RefinementAlgorithm::twoway_fm;
  } else if (type == "kway_fm") {
    return RefinementAlgorithm::kway_fm;
  } else if (type == "kway_fm_km1") {
    return RefinementAlgorithm::kway_fm_km1;
  } else if (type == "sclap") {
    return RefinementAlgorithm::label_propagation;
  } else if (type == "twoway_flow") {
    return RefinementAlgorithm::twoway_flow;
  } else if (type == "twoway_fm_flow") {
    return RefinementAlgorithm::twoway_fm_flow;
  } else if (type == "kway_flow") {
    return RefinementAlgorithm::kway_flow;
  } else if (type == "kway_fm_flow_km1") {
    return RefinementAlgorithm::kway_fm_flow_km1;
  } else if (type == "do_nothing") {
    return RefinementAlgorithm::do_nothing;
  }
  std::cout << "Illegal option:" << type << std::endl;
  exit(0);
  return RefinementAlgorithm::kway_fm;
}

static InitialPartitionerAlgorithm initialPartitioningAlgorithmFromString(const std::string& mode) {
  if (mode == "greedy_sequential") {
    return InitialPartitionerAlgorithm::greedy_sequential;
  } else if (mode == "greedy_global") {
    return InitialPartitionerAlgorithm::greedy_global;
  } else if (mode == "greedy_round") {
    return InitialPartitionerAlgorithm::greedy_round;
  } else if (mode == "greedy_sequential_maxpin") {
    return InitialPartitionerAlgorithm::greedy_sequential_maxpin;
  } else if (mode == "greedy_global_maxpin") {
    return InitialPartitionerAlgorithm::greedy_global_maxpin;
  } else if (mode == "greedy_round_maxpin") {
    return InitialPartitionerAlgorithm::greedy_round_maxpin;
  } else if (mode == "greedy_sequential_maxnet") {
    return InitialPartitionerAlgorithm::greedy_sequential_maxnet;
  } else if (mode == "greedy_global_maxnet") {
    return InitialPartitionerAlgorithm::greedy_global_maxnet;
  } else if (mode == "greedy_round_maxnet") {
    return InitialPartitionerAlgorithm::greedy_round_maxnet;
  } else if (mode == "lp") {
    return InitialPartitionerAlgorithm::lp;
  } else if (mode == "bfs") {
    return InitialPartitionerAlgorithm::bfs;
  } else if (mode == "random") {
    return InitialPartitionerAlgorithm::random;
  } else if (mode == "pool") {
    return InitialPartitionerAlgorithm::pool;
  }
  std::cout << "Illegal option:" << mode << std::endl;
  exit(0);
  return InitialPartitionerAlgorithm::greedy_global;
}

static InitialPartitioningTechnique inititalPartitioningTechniqueFromString(const std::string& technique) {
  if (technique == "flat") {
    return InitialPartitioningTechnique::flat;
  } else if (technique == "multi") {
    return InitialPartitioningTechnique::multilevel;
  }
  std::cout << "Illegal option:" << technique << std::endl;
  exit(0);
  return InitialPartitioningTechnique::multilevel;
}

static LouvainEdgeWeight edgeWeightFromString(const std::string& type) {
  if (type == "hybrid") {
    return LouvainEdgeWeight::hybrid;
  } else if (type == "uniform") {
    return LouvainEdgeWeight::uniform;
  } else if (type == "non_uniform") {
    return LouvainEdgeWeight::non_uniform;
  } else if (type == "degree") {
    return LouvainEdgeWeight::degree;
  }
  std::cout << "Illegal option:" << type << std::endl;
  exit(0);
  return LouvainEdgeWeight::uniform;
}

static Mode modeFromString(const std::string& mode) {
  if (mode == "recursive") {
    return Mode::recursive_bisection;
  } else if (mode == "direct") {
    return Mode::direct_kway;
  }
  std::cout << "Illegal option:" << mode << std::endl;
  exit(0);
  return Mode::direct_kway;
}

static FlowAlgorithm flowAlgorithmFromString(const std::string& type) {
  if (type == "edmond_karp") {
    return FlowAlgorithm::edmond_karp;
  } else if (type == "goldberg_tarjan") {
    return FlowAlgorithm::goldberg_tarjan;
  } else if (type == "boykov_kolmogorov") {
    return FlowAlgorithm::boykov_kolmogorov;
  } else if (type == "ibfs") {
    return FlowAlgorithm::ibfs;
  }
  std::cout << "Illegal option:" << type << std::endl;
  exit(0);
  return FlowAlgorithm::ibfs;
}

static FlowNetworkType flowNetworkFromString(const std::string& type) {
  if (type == "lawler") {
    return FlowNetworkType::lawler;
  } else if (type == "heuer") {
    return FlowNetworkType::heuer;
  } else if (type == "wong") {
    return FlowNetworkType::wong;
  } else if (type == "hybrid") {
    return FlowNetworkType::hybrid;
  }
  std::cout << "No valid flow network type." << std::endl;
  exit(0);
  return FlowNetworkType::hybrid;
}

static FlowExecutionMode flowExecutionPolicyFromString(const std::string& mode) {
  if (mode == "constant") {
    return FlowExecutionMode::constant;
  } else if (mode == "multilevel") {
    return FlowExecutionMode::multilevel;
  } else if (mode == "exponential") {
    return FlowExecutionMode::exponential;
  }
  std::cout << "No valid flow execution mode." << std::endl;
  exit(0);
  return FlowExecutionMode::exponential;
}
}  // namespace kahypar<|MERGE_RESOLUTION|>--- conflicted
+++ resolved
@@ -65,12 +65,11 @@
   best_prefer_unmatched,
   UNDEFINED
 };
-<<<<<<< HEAD
+
 enum class RatingPartitionPolicy : uint8_t {
   normal,
   evolutionary
 };
-=======
 
 enum class FixVertexContractionAcceptancePolicy : uint8_t {
   free_vertex_only,
@@ -79,7 +78,6 @@
   UNDEFINED
 };
 
->>>>>>> 23d09847
 enum class CoarseningAlgorithm : uint8_t {
   heavy_full,
   heavy_lazy,
@@ -199,7 +197,6 @@
     case EvoDecision::normal:  return os << "normal";
     case EvoDecision::mutation:  return os << "mutation";
     case EvoDecision::combine:  return os << "combine";
-    case EvoDecision::diversify: return os << "diversify";
       // omit default case to trigger compiler warning for missing cases
   }
   return os << static_cast<uint8_t>(decision);
@@ -474,7 +471,6 @@
   exit(0);
 }
 
-<<<<<<< HEAD
 static RatingPartitionPolicy ratingPartitionPolicyFromString(const std::string& partition) {
   if (partition == "normal") {
     return RatingPartitionPolicy::normal;
@@ -485,7 +481,7 @@
   exit(0);
   return RatingPartitionPolicy::normal;
 }
-=======
+
 static FixVertexContractionAcceptancePolicy fixedVertexAcceptanceCriterionFromString(const std::string& crit) {
   if (crit == "free_vertex_only") {
     return FixVertexContractionAcceptancePolicy::free_vertex_only;
@@ -498,7 +494,6 @@
   exit(0);
 }
 
->>>>>>> 23d09847
 static HeavyNodePenaltyPolicy heavyNodePenaltyFromString(const std::string& penalty) {
   if (penalty == "multiplicative") {
     return HeavyNodePenaltyPolicy::multiplicative_penalty;

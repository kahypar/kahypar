--- conflicted
+++ resolved
@@ -2170,10 +2170,6 @@
                                                  const Hypergraph& actual);
 
   template <typename Hypergraph>
-<<<<<<< HEAD
-  friend std ::pair<std::unique_ptr<Hypergraph>,
-                    std::vector<typename Hypergraph::HypernodeID> > reindex(const Hypergraph& hypergraph);
-=======
   friend std::pair<std::unique_ptr<Hypergraph>,
                    std::vector<typename Hypergraph::HypernodeID> > reindex(const Hypergraph& hypergraph);
 
@@ -2189,7 +2185,6 @@
                                       const typename Hypergraph::HypernodeID num_hypernodes,
                                       const typename Hypergraph::HypernodeID num_pins,
                                       const typename Hypergraph::HyperedgeID num_hyperedges);
->>>>>>> 23d09847
 };
 
 template <typename Hypergraph>

/*******************************************************************************
 * This file is part of KaHyPar.
 *
 * Copyright (C) 2014-2016 Sebastian Schlag <sebastian.schlag@kit.edu>
 *
 * KaHyPar is free software: you can redistribute it and/or modify
 * it under the terms of the GNU General Public License as published by
 * the Free Software Foundation, either version 3 of the License, or
 * (at your option) any later version.
 *
 * KaHyPar is distributed in the hope that it will be useful,
 * but WITHOUT ANY WARRANTY; without even the implied warranty of
 * MERCHANTABILITY or FITNESS FOR A PARTICULAR PURPOSE.  See the
 * GNU General Public License for more details.
 *
 * You should have received a copy of the GNU General Public License
 * along with KaHyPar.  If not, see <http://www.gnu.org/licenses/>.
 *
 ******************************************************************************/

#include <chrono>
#include <iostream>
#include <memory>
#include <string>

#include "kahypar/application/command_line_options.h"
#include "kahypar/definitions.h"
#include "kahypar/io/hypergraph_io.h"
#include "kahypar/io/partitioning_output.h"
#include "kahypar/io/sql_plottools_serializer.h"
#include "kahypar/kahypar.h"
#include "kahypar/macros.h"
#include "kahypar/partition/evo_partitioner.h"
#include "kahypar/partition/metrics.h"
#include "kahypar/utils/math.h"
#include "kahypar/utils/randomize.h"

using kahypar::HighResClockTimepoint;
using kahypar::Partitioner;
using kahypar::partition::EvoPartitioner;
using kahypar::Context;
<<<<<<< HEAD
using kahypar::PartitionID;
using kahypar::HyperedgeWeight;

=======
using kahypar::HypernodeWeight;
>>>>>>> 23d09847

int main(int argc, char* argv[]) {
  Context context;

  kahypar::processCommandLineInput(context, argc, argv);
  kahypar::sanityCheck(context);

  if (!context.partition.quiet_mode) {
    kahypar::io::printBanner();
  }

  if (context.partition.global_search_iterations != 0 &&
      context.partition.mode == kahypar::Mode::recursive_bisection) {
    std::cerr << "V-Cycles are not supported in recursive bisection mode." << std::endl;
    std::exit(-1);
  }

  kahypar::Randomize::instance().setSeed(context.partition.seed);

  kahypar::Hypergraph hypergraph(
    kahypar::io::createHypergraphFromFile(context.partition.graph_filename,
                                          context.partition.k));

<<<<<<< HEAD
  size_t iteration = 0;
  std::chrono::duration<double> elapsed_time(0);

  const HighResClockTimepoint complete_start = std::chrono::high_resolution_clock::now();

  if (context.partition.time_limit != 0 && !context.partition_evolutionary) {
    // We are running in time limit mode. Therefore we have to remember the best solution
    std::vector<PartitionID> best_solution(hypergraph.initialNumNodes(), 0);
    HyperedgeWeight best_solution_quality = std::numeric_limits<HyperedgeWeight>::max();
    double best_imbalance = 1.0;

    Partitioner partitioner;
    while (elapsed_time.count() < context.partition.time_limit) {
      const HighResClockTimepoint start = std::chrono::high_resolution_clock::now();
      partitioner.partition(hypergraph, context);
      const HighResClockTimepoint end = std::chrono::high_resolution_clock::now();

      elapsed_time += std::chrono::duration<double>(end - start);

      const HyperedgeWeight current_solution_quality =
        kahypar::metrics::correctMetric(hypergraph, context);
      const double current_imbalance = kahypar::metrics::imbalance(hypergraph, context);

      const bool improved_quality = current_solution_quality < best_solution_quality;
      const bool improved_imbalance = (current_solution_quality == best_solution_quality) &&
                                      (current_imbalance < best_imbalance);

      if (improved_quality || improved_imbalance) {
        best_solution_quality = current_solution_quality;
        best_imbalance = current_imbalance;
        for (const auto& hn : hypergraph.nodes()) {
          best_solution[hn] = hypergraph.partID(hn);
        }
      }

      if (!context.partition.quiet_mode) {
        kahypar::io::printPartitioningResults(hypergraph, context, elapsed_time);
        LOG << "";
      }
      if (context.partition.sp_process_output) {
        kahypar::io::serializer::serialize(context, hypergraph, elapsed_time, iteration);
      }
      hypergraph.reset();
      ++iteration;
    }

    for (const auto& hn : hypergraph.nodes()) {
      hypergraph.setNodePart(hn, best_solution[hn]);
    }
  } else if (context.partition_evolutionary && context.partition.time_limit != 0) {
    EvoPartitioner partitioner(context);
    partitioner.partition(hypergraph, context);

    std::vector<PartitionID> best_partition = partitioner.bestPartition();
    hypergraph.reset();

    for (const auto& hn : hypergraph.nodes()) {
      hypergraph.setNodePart(hn, best_partition[hn]);
    }
  } else {
    Partitioner().partition(hypergraph, context);
  }

  const HighResClockTimepoint complete_end = std::chrono::high_resolution_clock::now();

  std::chrono::duration<double> elapsed_seconds = complete_end - complete_start;
=======
  if (!context.partition.fixed_vertex_filename.empty()) {
    kahypar::io::readFixedVertexFile(hypergraph, context.partition.fixed_vertex_filename);
  }

  if (context.partition.use_individual_part_weights) {
    if (context.partition.max_part_weights.size() != static_cast<size_t>(context.partition.k)) {
      LOG << "k=" << context.partition.k << ",but # part weights ="
          << context.partition.max_part_weights.size();
      std::exit(-1);
    }

    HypernodeWeight sum_part_weights = 0;
    for (const HypernodeWeight& part_weight : context.partition.max_part_weights) {
      sum_part_weights += part_weight;
    }
    if (sum_part_weights < hypergraph.totalWeight()) {
      LOG << "Sum of individual part weights is less than sum of vertex weights";
      std::exit(-1);
    }
  }

  Partitioner partitioner;
  const HighResClockTimepoint start = std::chrono::high_resolution_clock::now();
  partitioner.partition(hypergraph, context);
  const HighResClockTimepoint end = std::chrono::high_resolution_clock::now();
  std::chrono::duration<double> elapsed_seconds = end - start;
>>>>>>> 23d09847

#ifdef GATHER_STATS
  LOG << "*******************************";
  LOG << "***** GATHER_STATS ACTIVE *****";
  LOG << "*******************************";
  kahypar::io::printPartitioningStatistics();
#endif

  if (!context.partition.quiet_mode) {
    if (context.partition.time_limit != 0) {
      LOG << "********************************************************************************";
      LOG << "*                          FINAL Partitioning Result                           *";
      LOG << "********************************************************************************";
    }
    kahypar::io::printPartitioningResults(hypergraph, context, elapsed_seconds);
    LOG << "";
  }
  kahypar::io::writePartitionFile(hypergraph,
                                  context.partition.graph_partition_filename);

  // In case a time limit is used, the last partitioning step is already serialized
  if (context.partition.sp_process_output && context.partition.time_limit == 0) {
    kahypar::io::serializer::serialize(context, hypergraph, elapsed_seconds, iteration);
  }

  return 0;
}<|MERGE_RESOLUTION|>--- conflicted
+++ resolved
@@ -39,13 +39,9 @@
 using kahypar::Partitioner;
 using kahypar::partition::EvoPartitioner;
 using kahypar::Context;
-<<<<<<< HEAD
 using kahypar::PartitionID;
 using kahypar::HyperedgeWeight;
-
-=======
 using kahypar::HypernodeWeight;
->>>>>>> 23d09847
 
 int main(int argc, char* argv[]) {
   Context context;
@@ -69,7 +65,27 @@
     kahypar::io::createHypergraphFromFile(context.partition.graph_filename,
                                           context.partition.k));
 
-<<<<<<< HEAD
+  if (!context.partition.fixed_vertex_filename.empty()) {
+    kahypar::io::readFixedVertexFile(hypergraph, context.partition.fixed_vertex_filename);
+  }
+
+  if (context.partition.use_individual_part_weights) {
+    if (context.partition.max_part_weights.size() != static_cast<size_t>(context.partition.k)) {
+      LOG << "k=" << context.partition.k << ",but # part weights ="
+          << context.partition.max_part_weights.size();
+      std::exit(-1);
+    }
+
+    HypernodeWeight sum_part_weights = 0;
+    for (const HypernodeWeight& part_weight : context.partition.max_part_weights) {
+      sum_part_weights += part_weight;
+    }
+    if (sum_part_weights < hypergraph.totalWeight()) {
+      LOG << "Sum of individual part weights is less than sum of vertex weights";
+      std::exit(-1);
+    }
+  }
+
   size_t iteration = 0;
   std::chrono::duration<double> elapsed_time(0);
 
@@ -136,34 +152,6 @@
   const HighResClockTimepoint complete_end = std::chrono::high_resolution_clock::now();
 
   std::chrono::duration<double> elapsed_seconds = complete_end - complete_start;
-=======
-  if (!context.partition.fixed_vertex_filename.empty()) {
-    kahypar::io::readFixedVertexFile(hypergraph, context.partition.fixed_vertex_filename);
-  }
-
-  if (context.partition.use_individual_part_weights) {
-    if (context.partition.max_part_weights.size() != static_cast<size_t>(context.partition.k)) {
-      LOG << "k=" << context.partition.k << ",but # part weights ="
-          << context.partition.max_part_weights.size();
-      std::exit(-1);
-    }
-
-    HypernodeWeight sum_part_weights = 0;
-    for (const HypernodeWeight& part_weight : context.partition.max_part_weights) {
-      sum_part_weights += part_weight;
-    }
-    if (sum_part_weights < hypergraph.totalWeight()) {
-      LOG << "Sum of individual part weights is less than sum of vertex weights";
-      std::exit(-1);
-    }
-  }
-
-  Partitioner partitioner;
-  const HighResClockTimepoint start = std::chrono::high_resolution_clock::now();
-  partitioner.partition(hypergraph, context);
-  const HighResClockTimepoint end = std::chrono::high_resolution_clock::now();
-  std::chrono::duration<double> elapsed_seconds = end - start;
->>>>>>> 23d09847
 
 #ifdef GATHER_STATS
   LOG << "*******************************";

--- conflicted
+++ resolved
@@ -60,11 +60,11 @@
     kahypar::io::createHypergraphFromFile(context.partition.graph_filename,
                                           context.partition.k));
 
-<<<<<<< HEAD
   if (!context.partition.fixed_vertex_filename.empty()) {
     kahypar::io::readFixedVertexFile(hypergraph, context.partition.fixed_vertex_filename);
     context.preprocessing.enable_min_hash_sparsifier = false;
-=======
+  }
+
   if (context.partition.use_individual_part_weights) {
     if (context.partition.max_part_weights.size() != static_cast<size_t>(context.partition.k)) {
       LOG << "k=" << context.partition.k << ",but # part weights ="
@@ -80,7 +80,6 @@
       LOG << "Sum of individual part weights is less than sum of vertex weights";
       std::exit(-1);
     }
->>>>>>> 8c7035d3
   }
 
   Partitioner partitioner;

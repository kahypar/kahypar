--- conflicted
+++ resolved
@@ -83,21 +83,12 @@
     ("vcycles",
     po::value<uint32_t>(&context.partition.global_search_iterations)->value_name("<uint32_t>"),
     "# V-cycle iterations for direct k-way partitioning")
-<<<<<<< HEAD
-        ("use-individual-blockweights",
-    po::value<bool>(&context.partition.use_individual_block_weights)->value_name("<bool>"),
-    "# Use individual block weights specified with --blockweights= option")
-    ("blockweights",
-      po::value<std::vector<HypernodeWeight>>(&context.partition.max_part_weights)->multitoken(),
-      "Individual target block weights");
-=======
     ("use-individual-part-weights",
     po::value<bool>(&context.partition.use_individual_part_weights)->value_name("<bool>"),
     "# Use individual part weights specified with --partweights= option")
     ("part-weights",
     po::value<std::vector<HypernodeWeight> >(&context.partition.max_part_weights)->multitoken(),
     "Individual target part weights");
->>>>>>> 8c7035d3
   return options;
 }
 

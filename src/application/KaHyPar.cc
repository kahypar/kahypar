/***************************************************************************
 *  Copyright (C) 2014 Sebastian Schlag <sebastian.schlag@kit.edu>
 **************************************************************************/
#include <boost/program_options.hpp>

#include <chrono>
#include <memory>
#include <string>

#include "lib/core/Factory.h"
#include "lib/core/PolicyRegistry.h"
#include "lib/core/StaticDispatcher.h"
#include "lib/core/Typelist.h"
#include "lib/definitions.h"
#include "lib/io/HypergraphIO.h"
#include "lib/io/PartitioningOutput.h"
#include "lib/macros.h"
#include "lib/serializer/SQLPlotToolsSerializer.h"
#include "partition/Configuration.h"
#include "partition/Metrics.h"
#include "partition/Partitioner.h"
#include "partition/coarsening/FullHeavyEdgeCoarsener.h"
#include "partition/coarsening/HeuristicHeavyEdgeCoarsener.h"
#include "partition/coarsening/HyperedgeCoarsener.h"
#include "partition/coarsening/HyperedgeRatingPolicies.h"
#include "partition/coarsening/ICoarsener.h"
#include "partition/coarsening/LazyUpdateHeavyEdgeCoarsener.h"
#include "partition/coarsening/Rater.h"
#include "partition/refinement/FMFactoryExecutor.h"
#include "partition/refinement/HyperedgeFMRefiner.h"
#include "partition/refinement/IRefiner.h"
#include "partition/refinement/KWayFMRefiner.h"
#include "partition/refinement/MaxGainNodeKWayFMRefiner.h"
#include "partition/refinement/TwoWayFMRefiner.h"
#include "partition/refinement/LPRefiner.h"
#include "partition/refinement/policies/FMQueueCloggingPolicies.h"
#include "partition/refinement/policies/FMStopPolicies.h"
#include "tools/RandomFunctions.h"


// vitali lp-includes
//#include "external/lpa_hypergraph/include/clusterer/policies.hpp"
//#include "external/lpa_hypergraph/include/clusterer/first_choice.hpp"
//#include "external/lpa_hypergraph/include/clusterer/heavy_connectivity.hpp"
//#include "partition/coarsening/BestChoiceCoarsener.h"
#include "partition/coarsening/clusterer/TwoPhaseLPClusterer.h"
#include "partition/coarsening/clusterer/BipartiteLPClusterer.h"
#include "partition/coarsening/clusterer/LPPolicies.h"
#include "partition/coarsening/GenericCoarsener.h"
#include "partition/coarsening/GenericCoarsenerMultilevel.h"
#include "partition/coarsening/TwoPhaseLPVariants.h"


namespace po = boost::program_options;

using core::StaticDispatcher;
using core::Typelist;
using core::NullType;
using core::PolicyRegistry;
using core::NullPolicy;
using core::Factory;

using partition::Rater;
using partition::ICoarsener;
using partition::IRefiner;
using partition::HeuristicHeavyEdgeCoarsener;
using partition::FullHeavyEdgeCoarsener;
using partition::LazyUpdateHeavyEdgeCoarsener;
using partition::GenericCoarsener;
using partition::GenericCoarsenerMultilevel;
using partition::Partitioner;
using partition::RandomRatingWins;
using partition::InitialPartitioner;
using partition::Configuration;
using partition::HyperedgeCoarsener;
using partition::EdgeWeightDivMultPinWeight;
using partition::FMFactoryExecutor;
using partition::KFMFactoryExecutor;
using partition::TwoWayFMRefiner;
using partition::LPRefiner;
using partition::HyperedgeFMRefiner;
using partition::KWayFMRefiner;
using partition::MaxGainNodeKWayFMRefiner;
using partition::LPRefiner;
using partition::StoppingPolicy;
using partition::NumberOfFruitlessMovesStopsSearch;
using partition::RandomWalkModelStopsSearch;
using partition::nGPRandomWalkStopsSearch;
using partition::CloggingPolicy;
using partition::OnlyRemoveIfBothQueuesClogged;
using partition::RemoveOnlyTheCloggingEntry;
using partition::DoNotRemoveAnyCloggingEntriesAndResetEligiblity;
using partition::RefinerParameters;

using serializer::SQLPlotToolsSerializer;

using defs::Hypergraph;
using defs::HypernodeID;
using defs::HypernodeWeight;
using defs::HyperedgeID;
using defs::HyperedgeIndexVector;
using defs::HyperedgeVector;
using defs::HyperedgeWeightVector;
using defs::HypernodeWeightVector;
using defs::HighResClockTimepoint;

void configurePartitionerFromCommandLineInput(Configuration& config, const po::variables_map& vm) {
  if (vm.count("hgr") && vm.count("e") && vm.count("k")) {
    config.partition.graph_filename = vm["hgr"].as<std::string>();
    config.partition.k = vm["k"].as<PartitionID>();

    config.partition.coarse_graph_filename = std::string("/tmp/PID_")
                                             + std::to_string(getpid())
                                             + std::string("_coarse_")
                                             + config.partition.graph_filename.substr(
      config.partition.graph_filename.find_last_of("/")
      + 1);
    config.partition.graph_partition_filename = config.partition.graph_filename + ".part."
                                                + std::to_string(config.partition.k)
                                                + ".KaHyPar";
    config.partition.coarse_graph_partition_filename = config.partition.coarse_graph_filename
                                                       + ".part."
                                                       + std::to_string(config.partition.k);
    config.partition.epsilon = vm["e"].as<double>();

    if (vm.count("seed")) {
      config.partition.seed = vm["seed"].as<int>();
    }
    if (vm.count("nruns")) {
      config.partition.initial_partitioning_attempts = vm["nruns"].as<int>();
    }
    if (vm.count("part")) {
      if (vm["part"].as<std::string>() == "hMetis") {
        config.partition.initial_partitioner = InitialPartitioner::hMetis;
      } else if (vm["part"].as<std::string>() == "PaToH") {
        config.partition.initial_partitioner = InitialPartitioner::PaToH;
      }
    }
    if (vm.count("part-path")) {
      config.partition.initial_partitioner_path = vm["part-path"].as<std::string>();
    } else {
      switch (config.partition.initial_partitioner) {
        case InitialPartitioner::hMetis:
          config.partition.initial_partitioner_path = "/software/hmetis-2.0pre1/Linux-x86_64/hmetis2.0pre1";
          break;
        case InitialPartitioner::PaToH:
          config.partition.initial_partitioner_path = "/software/patoh-Linux-x86_64/Linux-x86_64/patoh";
          break;
      }
    }
    if (vm.count("vcycles")) {
      config.partition.global_search_iterations = vm["vcycles"].as<int>();
    }
    if (vm.count("cmaxnet")) {
      config.partition.hyperedge_size_threshold = vm["cmaxnet"].as<HyperedgeID>();
      if (config.partition.hyperedge_size_threshold == -1) {
        config.partition.hyperedge_size_threshold = std::numeric_limits<HyperedgeID>::max();
      }
    }
    if (vm.count("ctype")) {
      config.coarsening.scheme = vm["ctype"].as<std::string>();
    }
    if (vm.count("s")) {
      config.coarsening.max_allowed_weight_multiplier = vm["s"].as<double>();
    }
    if (vm.count("t")) {
      config.coarsening.contraction_limit_multiplier = vm["t"].as<HypernodeID>();
    }
    if (vm.count("stopFM")) {
      config.two_way_fm.stopping_rule = vm["stopFM"].as<std::string>();
      config.her_fm.stopping_rule = vm["stopFM"].as<std::string>();
    }
    if (vm.count("FMreps")) {
      config.two_way_fm.num_repetitions = vm["FMreps"].as<int>();
      config.her_fm.num_repetitions = vm["FMreps"].as<int>();
      if (config.two_way_fm.num_repetitions == -1) {
        config.two_way_fm.num_repetitions = std::numeric_limits<int>::max();
        config.her_fm.num_repetitions = std::numeric_limits<int>::max();
      }
    }
    if (vm.count("i")) {
      config.two_way_fm.max_number_of_fruitless_moves = vm["i"].as<int>();
      config.her_fm.max_number_of_fruitless_moves = vm["i"].as<int>();
    }
    if (vm.count("alpha")) {
      config.two_way_fm.alpha = vm["alpha"].as<double>();
      if (config.two_way_fm.alpha == -1) {
        config.two_way_fm.alpha = std::numeric_limits<double>::max();
      }
    }
    if (vm.count("verbose")) {
      config.partition.verbose_output = vm["verbose"].as<bool>();
    }
    if (vm.count("init-remove-hes")) {
      config.partition.initial_parallel_he_removal = vm["init-remove-hes"].as<bool>();
    }
    if (vm.count("rtype")) {
      if (vm["rtype"].as<std::string>() == "twoway_fm" ||
          vm["rtype"].as<std::string>() == "max_gain_kfm" ||
          vm["rtype"].as<std::string>() == "kfm") {
        config.two_way_fm.active = true;
        config.her_fm.active = false;
        config.lp_refiner.active = false;
      } else if (vm["rtype"].as<std::string>() == "her_fm") {
        config.two_way_fm.active = false;
        config.her_fm.active = true;
        config.lp_refiner.active = false;
      } else if (vm["rtype"].as<std::string>() == "lp_refiner") {
        config.two_way_fm.active = false;
        config.her_fm.active = false;
        config.lp_refiner.active = true;

        // parse the lp_refiner param .. TODO think about better organization of this part
        if (vm.count("lp_refiner_max_iterations")) {
          config.lp_refiner.max_number_iterations = vm["lp_refiner_max_iterations"].as<int>();
        }
      } else {
        std::cout << "Illegal stopFM option! Exiting..." << std::endl;
        //exit(0);
      }
    }

    if (vm.count("max_iterations")) {
      config.lp_clustering_params.max_number_iterations = vm["max_iterations"].as<size_t>();
    }

    if (vm.count("sample_size")) {
      config.lp_clustering_params.sample_size = vm["sample_size"].as<size_t>();
      config.lp_clustering_params.small_edge_threshold = config.lp_clustering_params.sample_size;
    }

    if (vm.count("percent")) {
      config.lp_clustering_params.percent_of_nodes_for_adaptive_stopping = vm["percent"].as<size_t>();
    }
  } else {
    std::cout << "Parameter error! Exiting..." << std::endl;
    exit(0);
  }
}

void setDefaults(Configuration& config) {
  config.partition.k = 2;
  config.partition.epsilon = 0.05;
  config.partition.seed = -1;
  config.partition.initial_partitioning_attempts = 10;
  config.partition.global_search_iterations = 10;
  config.partition.hyperedge_size_threshold = -1;
  config.coarsening.scheme = "heavy_full";
  config.coarsening.contraction_limit_multiplier = 160;
  config.coarsening.max_allowed_weight_multiplier = 3.5;
  config.coarsening.contraction_limit = config.coarsening.contraction_limit_multiplier * config.partition.k;
  config.coarsening.hypernode_weight_fraction = config.coarsening.max_allowed_weight_multiplier
                                                / config.coarsening.contraction_limit;
  config.two_way_fm.stopping_rule = "simple";
  config.two_way_fm.num_repetitions = -1;
  config.two_way_fm.max_number_of_fruitless_moves = 150;
  config.two_way_fm.alpha = 8;
  config.her_fm.stopping_rule = "simple";
  config.her_fm.num_repetitions = 1;
  config.her_fm.max_number_of_fruitless_moves = 10;

  // lp clustering defaults
  config.lp_clustering_params.max_number_iterations = 4;
  config.lp_clustering_params.sample_size = 20;
  config.lp_clustering_params.small_edge_threshold = 10;
  config.lp_clustering_params.percent_of_nodes_for_adaptive_stopping = 5;

  // lp refinement defaults
  config.lp_refiner.max_number_iterations = 3;
}

struct CoarsenerFactoryParameters {
  CoarsenerFactoryParameters(Hypergraph& hgr, Configuration& conf) :
    hypergraph(hgr),
    config(conf) { }
  Hypergraph& hypergraph;
  Configuration& config;
};

int main(int argc, char* argv[]) {
  using RandomWinsRater = Rater<defs::RatingType, RandomRatingWins>;
  using RandomWinsHeuristicCoarsener = HeuristicHeavyEdgeCoarsener<RandomWinsRater>;
  using RandomWinsFullCoarsener = FullHeavyEdgeCoarsener<RandomWinsRater>;
  using RandomWinsLazyUpdateCoarsener = LazyUpdateHeavyEdgeCoarsener<RandomWinsRater>;
  using HyperedgeCoarsener = HyperedgeCoarsener<EdgeWeightDivMultPinWeight>;
  using TwoWayFMFactoryExecutor = KFMFactoryExecutor<TwoWayFMRefiner>;
  using HyperedgeFMFactoryExecutor = FMFactoryExecutor<HyperedgeFMRefiner>;
  using KWayFMFactoryExecutor = KFMFactoryExecutor<KWayFMRefiner>;
  using MaxGainNodeKWayFMFactoryExecutor = KFMFactoryExecutor<MaxGainNodeKWayFMRefiner>;
  using TwoWayFMFactoryDispatcher = StaticDispatcher<TwoWayFMFactoryExecutor,
                                                     PolicyBase,
                                                     Typelist<NumberOfFruitlessMovesStopsSearch,
                                                              RandomWalkModelStopsSearch,
                                                              nGPRandomWalkStopsSearch>,
                                                     PolicyBase,
                                                     Typelist<NullPolicy>,
                                                     IRefiner*>;
  using HyperedgeFMFactoryDispatcher = StaticDispatcher<HyperedgeFMFactoryExecutor,
                                                        PolicyBase,
                                                        Typelist<NumberOfFruitlessMovesStopsSearch,
                                                                 RandomWalkModelStopsSearch,
                                                                 nGPRandomWalkStopsSearch>,
                                                        PolicyBase,
                                                        Typelist<OnlyRemoveIfBothQueuesClogged>,
                                                        IRefiner*>;
  using KWayFMFactoryDispatcher = StaticDispatcher<KWayFMFactoryExecutor,
                                                   PolicyBase,
                                                   Typelist<NumberOfFruitlessMovesStopsSearch,
                                                            RandomWalkModelStopsSearch,
                                                            nGPRandomWalkStopsSearch>,
                                                   PolicyBase,
                                                   Typelist<NullPolicy>,
                                                   IRefiner*>;
  using MaxGainNodeKWayFMFactoryDispatcher = StaticDispatcher<MaxGainNodeKWayFMFactoryExecutor,
                                                              PolicyBase,
                                                              Typelist<NumberOfFruitlessMovesStopsSearch,
                                                                       RandomWalkModelStopsSearch,
                                                                       nGPRandomWalkStopsSearch>,
                                                              PolicyBase,
                                                              Typelist<NullPolicy>,
                                                              IRefiner*>;
  using CoarsenerFactory = Factory<ICoarsener, std::string,
                                   ICoarsener* (*)(CoarsenerFactoryParameters&),
                                   CoarsenerFactoryParameters>;

  PolicyRegistry::getInstance().registerPolicy("simple", new NumberOfFruitlessMovesStopsSearch());
  PolicyRegistry::getInstance().registerPolicy("adaptive1", new RandomWalkModelStopsSearch());
  PolicyRegistry::getInstance().registerPolicy("adaptive2", new nGPRandomWalkStopsSearch());

  CoarsenerFactory::getInstance().registerObject(
    "hyperedge",
    [](CoarsenerFactoryParameters& p) -> ICoarsener* {
    return new HyperedgeCoarsener(p.hypergraph, p.config);
  });

  CoarsenerFactory::getInstance().registerObject(
    "heavy_heuristic",
    [](CoarsenerFactoryParameters& p) -> ICoarsener* {
    return new RandomWinsHeuristicCoarsener(p.hypergraph, p.config);
  });

  CoarsenerFactory::getInstance().registerObject(
    "heavy_full",
    [](CoarsenerFactoryParameters& p) -> ICoarsener* {
    return new RandomWinsFullCoarsener(p.hypergraph, p.config);
  });

  CoarsenerFactory::getInstance().registerObject(
    "heavy_lazy",
    [](CoarsenerFactoryParameters& p) -> ICoarsener* {
    return new RandomWinsLazyUpdateCoarsener(p.hypergraph, p.config);
  });

  // lp clique not sampled
  // class 1
  CoarsenerFactory::getInstance().registerObject("two_phase_lp_no_sampling_score1", [](CoarsenerFactoryParameters& p) ->
      ICoarsener* {return new GenericCoarsener<two_phase_lp_clique_sampled<partition::DumbScore, partition::SizeConstr0> >(p.hypergraph, p.config);});
  CoarsenerFactory::getInstance().registerObject("two_phase_lp_no_sampling_score2", [](CoarsenerFactoryParameters& p) ->
      ICoarsener* {return new GenericCoarsener<two_phase_lp_clique_sampled<partition::DefaultScore, partition::SizeConstr0> >(p.hypergraph, p.config);});
  CoarsenerFactory::getInstance().registerObject("two_phase_lp_no_sampling_score3", [](CoarsenerFactoryParameters& p) ->
      ICoarsener* {return new GenericCoarsener<two_phase_lp_clique_sampled<partition::ConnectivityPenaltyScore, partition::SizeConstr0> >(p.hypergraph, p.config);});
  // class 2
  CoarsenerFactory::getInstance().registerObject("two_phase_lp_no_sampling_score4", [](CoarsenerFactoryParameters& p) ->
      ICoarsener* {return new GenericCoarsener<two_phase_lp_clique_sampled_max_score<partition::DumbScore, partition::SizeConstr0> >(p.hypergraph, p.config);});
  CoarsenerFactory::getInstance().registerObject("two_phase_lp_no_sampling_score5", [](CoarsenerFactoryParameters& p) ->
      ICoarsener* {return new GenericCoarsener<two_phase_lp_clique_sampled_max_score<partition::DefaultScore, partition::SizeConstr0> >(p.hypergraph, p.config);});
  CoarsenerFactory::getInstance().registerObject("two_phase_lp_no_sampling_score6", [](CoarsenerFactoryParameters& p) ->
      ICoarsener* {return new GenericCoarsener<two_phase_lp_clique_sampled_max_score<partition::ConnectivityPenaltyScore, partition::SizeConstr0> >(p.hypergraph, p.config);});
  // class 3
  CoarsenerFactory::getInstance().registerObject("two_phase_lp_no_sampling_score7", [](CoarsenerFactoryParameters& p) ->
      ICoarsener* {return new GenericCoarsener<two_phase_lp_clique_sampled<partition::DumbScore, partition::SizeConstr1> >(p.hypergraph, p.config);});
  CoarsenerFactory::getInstance().registerObject("two_phase_lp_no_sampling_score8", [](CoarsenerFactoryParameters& p) ->
      ICoarsener* {return new GenericCoarsener<two_phase_lp_clique_sampled<partition::DefaultScore, partition::SizeConstr1> >(p.hypergraph, p.config);});
  CoarsenerFactory::getInstance().registerObject("two_phase_lp_no_sampling_score9", [](CoarsenerFactoryParameters& p) ->
      ICoarsener* {return new GenericCoarsener<two_phase_lp_clique_sampled<partition::ConnectivityPenaltyScore, partition::SizeConstr1> >(p.hypergraph, p.config);});

  CoarsenerFactory::getInstance().registerObject("two_phase_lp_no_sampling_score10", [](CoarsenerFactoryParameters& p) ->
      ICoarsener* {return new GenericCoarsener<two_phase_lp_clique_sampled<partition::DumbScore, partition::SizeConstr2> >(p.hypergraph, p.config);});
  CoarsenerFactory::getInstance().registerObject("two_phase_lp_no_sampling_score11", [](CoarsenerFactoryParameters& p) ->
      ICoarsener* {return new GenericCoarsener<two_phase_lp_clique_sampled<partition::DefaultScore, partition::SizeConstr2> >(p.hypergraph, p.config);});
  CoarsenerFactory::getInstance().registerObject("two_phase_lp_no_sampling_score12", [](CoarsenerFactoryParameters& p) ->
      ICoarsener* {return new GenericCoarsener<two_phase_lp_clique_sampled<partition::ConnectivityPenaltyScore, partition::SizeConstr2> >(p.hypergraph, p.config);});

  CoarsenerFactory::getInstance().registerObject("two_phase_lp_no_sampling_score13", [](CoarsenerFactoryParameters& p) ->
      ICoarsener* {return new GenericCoarsener<two_phase_lp_clique_sampled<partition::DumbScore, partition::SizeConstr3> >(p.hypergraph, p.config);});
  CoarsenerFactory::getInstance().registerObject("two_phase_lp_no_sampling_score14", [](CoarsenerFactoryParameters& p) ->
      ICoarsener* {return new GenericCoarsener<two_phase_lp_clique_sampled<partition::DefaultScore, partition::SizeConstr3> >(p.hypergraph, p.config);});
  CoarsenerFactory::getInstance().registerObject("two_phase_lp_no_sampling_score15", [](CoarsenerFactoryParameters& p) ->
      ICoarsener* {return new GenericCoarsener<two_phase_lp_clique_sampled<partition::ConnectivityPenaltyScore, partition::SizeConstr3> >(p.hypergraph, p.config);});

  CoarsenerFactory::getInstance().registerObject("two_phase_lp_no_sampling_score16", [](CoarsenerFactoryParameters& p) ->
      ICoarsener* {return new GenericCoarsener<two_phase_lp_clique_sampled<partition::DumbScore, partition::SizeConstr4> >(p.hypergraph, p.config);});
  CoarsenerFactory::getInstance().registerObject("two_phase_lp_no_sampling_score17", [](CoarsenerFactoryParameters& p) ->
      ICoarsener* {return new GenericCoarsener<two_phase_lp_clique_sampled<partition::DefaultScore, partition::SizeConstr4> >(p.hypergraph, p.config);});
  CoarsenerFactory::getInstance().registerObject("two_phase_lp_no_sampling_score18", [](CoarsenerFactoryParameters& p) ->
      ICoarsener* {return new GenericCoarsener<two_phase_lp_clique_sampled<partition::ConnectivityPenaltyScore, partition::SizeConstr4> >(p.hypergraph, p.config);});

  CoarsenerFactory::getInstance().registerObject("two_phase_lp_no_sampling_score19", [](CoarsenerFactoryParameters& p) ->
      ICoarsener* {return new GenericCoarsener<two_phase_lp_clique_sampled<partition::DumbScore, partition::SizeConstr5> >(p.hypergraph, p.config);});
  CoarsenerFactory::getInstance().registerObject("two_phase_lp_no_sampling_score20", [](CoarsenerFactoryParameters& p) ->
      ICoarsener* {return new GenericCoarsener<two_phase_lp_clique_sampled<partition::DefaultScore, partition::SizeConstr5> >(p.hypergraph, p.config);});
  CoarsenerFactory::getInstance().registerObject("two_phase_lp_no_sampling_score21", [](CoarsenerFactoryParameters& p) ->
      ICoarsener* {return new GenericCoarsener<two_phase_lp_clique_sampled<partition::ConnectivityPenaltyScore, partition::SizeConstr5> >(p.hypergraph, p.config);});

  CoarsenerFactory::getInstance().registerObject("two_phase_lp_no_sampling_score22", [](CoarsenerFactoryParameters& p) ->
      ICoarsener* {return new GenericCoarsener<two_phase_lp_clique_sampled<partition::DumbScore, partition::SizeConstr6> >(p.hypergraph, p.config);});
  CoarsenerFactory::getInstance().registerObject("two_phase_lp_no_sampling_score23", [](CoarsenerFactoryParameters& p) ->
      ICoarsener* {return new GenericCoarsener<two_phase_lp_clique_sampled<partition::DefaultScore, partition::SizeConstr6> >(p.hypergraph, p.config);});
  CoarsenerFactory::getInstance().registerObject("two_phase_lp_no_sampling_score24", [](CoarsenerFactoryParameters& p) ->
      ICoarsener* {return new GenericCoarsener<two_phase_lp_clique_sampled<partition::ConnectivityPenaltyScore, partition::SizeConstr6> >(p.hypergraph, p.config);});


  // bipartite
  // class 1
  CoarsenerFactory::getInstance().registerObject("bipartite_lp_score1",[](CoarsenerFactoryParameters& p) -> ICoarsener* {
      return new GenericCoarsener<bipartite_lp<partition::DumbScore, partition::SizeConstr0> >(p.hypergraph, p.config);});
  CoarsenerFactory::getInstance().registerObject("bipartite_lp_score2",[](CoarsenerFactoryParameters& p) -> ICoarsener* {
      return new GenericCoarsener<bipartite_lp<partition::DefaultScoreBipartite, partition::SizeConstr0> >(p.hypergraph, p.config);});

  // class 2
  CoarsenerFactory::getInstance().registerObject("bipartite_lp_score3",[](CoarsenerFactoryParameters& p) -> ICoarsener* {
      return new GenericCoarsener<bipartite_lp<partition::DumbScore, partition::SizeConstr1> >(p.hypergraph, p.config);});
  CoarsenerFactory::getInstance().registerObject("bipartite_lp_score4",[](CoarsenerFactoryParameters& p) -> ICoarsener* {
      return new GenericCoarsener<bipartite_lp<partition::DumbScore, partition::SizeConstr2> >(p.hypergraph, p.config);});
  CoarsenerFactory::getInstance().registerObject("bipartite_lp_score5",[](CoarsenerFactoryParameters& p) -> ICoarsener* {
      return new GenericCoarsener<bipartite_lp<partition::DumbScore, partition::SizeConstr3> >(p.hypergraph, p.config);});
  CoarsenerFactory::getInstance().registerObject("bipartite_lp_score6",[](CoarsenerFactoryParameters& p) -> ICoarsener* {
      return new GenericCoarsener<bipartite_lp<partition::DumbScore, partition::SizeConstr4> >(p.hypergraph, p.config);});
  CoarsenerFactory::getInstance().registerObject("bipartite_lp_score7",[](CoarsenerFactoryParameters& p) -> ICoarsener* {
      return new GenericCoarsener<bipartite_lp<partition::DumbScore, partition::SizeConstr5> >(p.hypergraph, p.config);});
  CoarsenerFactory::getInstance().registerObject("bipartite_lp_score8",[](CoarsenerFactoryParameters& p) -> ICoarsener* {
      return new GenericCoarsener<bipartite_lp<partition::DumbScore, partition::SizeConstr6> >(p.hypergraph, p.config);});


  CoarsenerFactory::getInstance().registerObject("bipartite_lp_score9",[](CoarsenerFactoryParameters& p) -> ICoarsener* {
      return new GenericCoarsener<bipartite_lp<partition::DefaultScoreBipartite, partition::SizeConstr1> >(p.hypergraph, p.config);});
  CoarsenerFactory::getInstance().registerObject("bipartite_lp_score10",[](CoarsenerFactoryParameters& p) -> ICoarsener* {
      return new GenericCoarsener<bipartite_lp<partition::DefaultScoreBipartite, partition::SizeConstr2> >(p.hypergraph, p.config);});
  CoarsenerFactory::getInstance().registerObject("bipartite_lp_score11",[](CoarsenerFactoryParameters& p) -> ICoarsener* {
      return new GenericCoarsener<bipartite_lp<partition::DefaultScoreBipartite, partition::SizeConstr3> >(p.hypergraph, p.config);});
  CoarsenerFactory::getInstance().registerObject("bipartite_lp_score12",[](CoarsenerFactoryParameters& p) -> ICoarsener* {
      return new GenericCoarsener<bipartite_lp<partition::DefaultScoreBipartite, partition::SizeConstr4> >(p.hypergraph, p.config);});
  CoarsenerFactory::getInstance().registerObject("bipartite_lp_score13",[](CoarsenerFactoryParameters& p) -> ICoarsener* {
      return new GenericCoarsener<bipartite_lp<partition::DefaultScoreBipartite, partition::SizeConstr5> >(p.hypergraph, p.config);});
  CoarsenerFactory::getInstance().registerObject("bipartite_lp_score14",[](CoarsenerFactoryParameters& p) -> ICoarsener* {
      return new GenericCoarsener<bipartite_lp<partition::DefaultScoreBipartite, partition::SizeConstr6> >(p.hypergraph, p.config);});



    CoarsenerFactory::getInstance().registerObject("two_phase_lp_no", [](CoarsenerFactoryParameters& p) ->
      ICoarsener* {return new GenericCoarsener<two_phase_lp_node_ordering<partition::DefaultScoreNonBiased, partition::SizeConstr1, partition::Ordering1> >(p.hypergraph, p.config);});
  // lp clique sampled
  // class 1
  CoarsenerFactory::getInstance().registerObject("two_phase_lp_score1", [](CoarsenerFactoryParameters& p) ->
      ICoarsener* {return new GenericCoarsener<two_phase_lp<partition::DumbScoreNonBiased, partition::SizeConstr0> >(p.hypergraph, p.config);});
  CoarsenerFactory::getInstance().registerObject("two_phase_lp_score2", [](CoarsenerFactoryParameters& p) ->
      ICoarsener* {return new GenericCoarsener<two_phase_lp<partition::DefaultScoreNonBiased, partition::SizeConstr0> >(p.hypergraph, p.config);});
  CoarsenerFactory::getInstance().registerObject("two_phase_lp_score3", [](CoarsenerFactoryParameters& p) ->
      ICoarsener* {return new GenericCoarsener<two_phase_lp<partition::ConnectivityPenaltyScoreNonBiased, partition::SizeConstr0> >(p.hypergraph, p.config);});

  // class 2
  CoarsenerFactory::getInstance().registerObject("two_phase_lp_score4", [](CoarsenerFactoryParameters& p) ->
      ICoarsener* {return new GenericCoarsener<two_phase_lp_max_score<partition::DumbScoreNonBiased, partition::SizeConstr0> >(p.hypergraph, p.config);});
  CoarsenerFactory::getInstance().registerObject("two_phase_lp_score5", [](CoarsenerFactoryParameters& p) ->
      ICoarsener* {return new GenericCoarsener<two_phase_lp_max_score<partition::DefaultScoreNonBiased, partition::SizeConstr0> >(p.hypergraph, p.config);});
  CoarsenerFactory::getInstance().registerObject("two_phase_lp_score6", [](CoarsenerFactoryParameters& p) ->
      ICoarsener* {return new GenericCoarsener<two_phase_lp_max_score<partition::ConnectivityPenaltyScoreNonBiased, partition::SizeConstr0> >(p.hypergraph, p.config);});


  // class 3
  CoarsenerFactory::getInstance().registerObject("two_phase_lp_score7", [](CoarsenerFactoryParameters& p) ->
      ICoarsener* {return new GenericCoarsener<two_phase_lp<partition::DumbScoreNonBiased, partition::SizeConstr1> >(p.hypergraph, p.config);});
  CoarsenerFactory::getInstance().registerObject("two_phase_lp_score8", [](CoarsenerFactoryParameters& p) ->
      ICoarsener* {return new GenericCoarsener<two_phase_lp<partition::DefaultScoreNonBiased, partition::SizeConstr1> >(p.hypergraph, p.config);});
  CoarsenerFactory::getInstance().registerObject("two_phase_lp_score9", [](CoarsenerFactoryParameters& p) ->
      ICoarsener* {return new GenericCoarsener<two_phase_lp<partition::ConnectivityPenaltyScoreNonBiased, partition::SizeConstr1> >(p.hypergraph, p.config);});

  CoarsenerFactory::getInstance().registerObject("two_phase_lp_score10", [](CoarsenerFactoryParameters& p) ->
      ICoarsener* {return new GenericCoarsener<two_phase_lp<partition::DumbScoreNonBiased, partition::SizeConstr2> >(p.hypergraph, p.config);});
  CoarsenerFactory::getInstance().registerObject("two_phase_lp_score11", [](CoarsenerFactoryParameters& p) ->
      ICoarsener* {return new GenericCoarsener<two_phase_lp<partition::DefaultScoreNonBiased, partition::SizeConstr2> >(p.hypergraph, p.config);});
  CoarsenerFactory::getInstance().registerObject("two_phase_lp_score12", [](CoarsenerFactoryParameters& p) ->
      ICoarsener* {return new GenericCoarsener<two_phase_lp<partition::ConnectivityPenaltyScoreNonBiased, partition::SizeConstr2> >(p.hypergraph, p.config);});

  CoarsenerFactory::getInstance().registerObject("two_phase_lp_score13", [](CoarsenerFactoryParameters& p) ->
      ICoarsener* {return new GenericCoarsener<two_phase_lp<partition::DumbScoreNonBiased, partition::SizeConstr3> >(p.hypergraph, p.config);});
  CoarsenerFactory::getInstance().registerObject("two_phase_lp_score14", [](CoarsenerFactoryParameters& p) ->
      ICoarsener* {return new GenericCoarsener<two_phase_lp<partition::DefaultScoreNonBiased, partition::SizeConstr3> >(p.hypergraph, p.config);});
  CoarsenerFactory::getInstance().registerObject("two_phase_lp_score15", [](CoarsenerFactoryParameters& p) ->
      ICoarsener* {return new GenericCoarsener<two_phase_lp<partition::ConnectivityPenaltyScoreNonBiased, partition::SizeConstr3> >(p.hypergraph, p.config);});

  CoarsenerFactory::getInstance().registerObject("two_phase_lp_score16", [](CoarsenerFactoryParameters& p) ->
      ICoarsener* {return new GenericCoarsener<two_phase_lp<partition::DumbScoreNonBiased, partition::SizeConstr4> >(p.hypergraph, p.config);});
  CoarsenerFactory::getInstance().registerObject("two_phase_lp_score17", [](CoarsenerFactoryParameters& p) ->
      ICoarsener* {return new GenericCoarsener<two_phase_lp<partition::DefaultScoreNonBiased, partition::SizeConstr4> >(p.hypergraph, p.config);});
  CoarsenerFactory::getInstance().registerObject("two_phase_lp_score18", [](CoarsenerFactoryParameters& p) ->
      ICoarsener* {return new GenericCoarsener<two_phase_lp<partition::ConnectivityPenaltyScoreNonBiased, partition::SizeConstr4> >(p.hypergraph, p.config);});

  CoarsenerFactory::getInstance().registerObject("two_phase_lp_score19", [](CoarsenerFactoryParameters& p) ->
      ICoarsener* {return new GenericCoarsener<two_phase_lp<partition::DumbScoreNonBiased, partition::SizeConstr5> >(p.hypergraph, p.config);});
  CoarsenerFactory::getInstance().registerObject("two_phase_lp_score20", [](CoarsenerFactoryParameters& p) ->
      ICoarsener* {return new GenericCoarsener<two_phase_lp<partition::DefaultScoreNonBiased, partition::SizeConstr5> >(p.hypergraph, p.config);});
  CoarsenerFactory::getInstance().registerObject("two_phase_lp_score21", [](CoarsenerFactoryParameters& p) ->
      ICoarsener* {return new GenericCoarsener<two_phase_lp<partition::ConnectivityPenaltyScoreNonBiased, partition::SizeConstr5> >(p.hypergraph, p.config);});

  CoarsenerFactory::getInstance().registerObject("two_phase_lp_score22", [](CoarsenerFactoryParameters& p) ->
      ICoarsener* {return new GenericCoarsener<two_phase_lp<partition::DumbScoreNonBiased, partition::SizeConstr6> >(p.hypergraph, p.config);});
  CoarsenerFactory::getInstance().registerObject("two_phase_lp_score23", [](CoarsenerFactoryParameters& p) ->
      ICoarsener* {return new GenericCoarsener<two_phase_lp<partition::DefaultScoreNonBiased, partition::SizeConstr6> >(p.hypergraph, p.config);});
  CoarsenerFactory::getInstance().registerObject("two_phase_lp_score24", [](CoarsenerFactoryParameters& p) ->
      ICoarsener* {return new GenericCoarsener<two_phase_lp<partition::ConnectivityPenaltyScoreNonBiased, partition::SizeConstr6> >(p.hypergraph, p.config);});



  // best variants with nodeordering
  CoarsenerFactory::getInstance().registerObject("two_phase_lp_no_sampling_score2,1_no0", [](CoarsenerFactoryParameters& p) ->
      ICoarsener* {return new GenericCoarsener<two_phase_lp_clique_sampled<partition::DefaultScore, partition::SizeConstr1> >(p.hypergraph, p.config);});
  CoarsenerFactory::getInstance().registerObject("two_phase_lp_no_sampling_score3,1_no0", [](CoarsenerFactoryParameters& p) ->
      ICoarsener* {return new GenericCoarsener<two_phase_lp_clique_sampled<partition::ConnectivityPenaltyScore, partition::SizeConstr1> >(p.hypergraph, p.config);});

  CoarsenerFactory::getInstance().registerObject("two_phase_lp_no_sampling_score2,3_no0", [](CoarsenerFactoryParameters& p) ->
      ICoarsener* {return new GenericCoarsener<two_phase_lp_clique_sampled<partition::DefaultScore, partition::SizeConstr3> >(p.hypergraph, p.config);});
  CoarsenerFactory::getInstance().registerObject("two_phase_lp_no_sampling_score3,3_no0", [](CoarsenerFactoryParameters& p) ->
      ICoarsener* {return new GenericCoarsener<two_phase_lp_clique_sampled<partition::ConnectivityPenaltyScore, partition::SizeConstr3> >(p.hypergraph, p.config);});

  CoarsenerFactory::getInstance().registerObject("two_phase_lp_no_sampling_score2,6_no0", [](CoarsenerFactoryParameters& p) ->
      ICoarsener* {return new GenericCoarsener<two_phase_lp_clique_sampled<partition::DefaultScore, partition::SizeConstr6> >(p.hypergraph, p.config);});
  CoarsenerFactory::getInstance().registerObject("two_phase_lp_no_sampling_score3,6_no0", [](CoarsenerFactoryParameters& p) ->
      ICoarsener* {return new GenericCoarsener<two_phase_lp_clique_sampled<partition::ConnectivityPenaltyScore, partition::SizeConstr6> >(p.hypergraph, p.config);});
  // sampled
  CoarsenerFactory::getInstance().registerObject("two_phase_lp_score2,1_no0", [](CoarsenerFactoryParameters& p) ->
      ICoarsener* {return new GenericCoarsener<two_phase_lp<partition::DefaultScoreNonBiased, partition::SizeConstr1> >(p.hypergraph, p.config);});
  CoarsenerFactory::getInstance().registerObject("two_phase_lp_score3,1_no0", [](CoarsenerFactoryParameters& p) ->
      ICoarsener* {return new GenericCoarsener<two_phase_lp<partition::ConnectivityPenaltyScoreNonBiased, partition::SizeConstr1> >(p.hypergraph, p.config);});

  CoarsenerFactory::getInstance().registerObject("two_phase_lp_score2,3_no0", [](CoarsenerFactoryParameters& p) ->
      ICoarsener* {return new GenericCoarsener<two_phase_lp<partition::DefaultScoreNonBiased, partition::SizeConstr3> >(p.hypergraph, p.config);});
  CoarsenerFactory::getInstance().registerObject("two_phase_lp_score3,3_no0", [](CoarsenerFactoryParameters& p) ->
      ICoarsener* {return new GenericCoarsener<two_phase_lp<partition::ConnectivityPenaltyScoreNonBiased, partition::SizeConstr3> >(p.hypergraph, p.config);});

  CoarsenerFactory::getInstance().registerObject("two_phase_lp_score2,6_no0", [](CoarsenerFactoryParameters& p) ->
      ICoarsener* {return new GenericCoarsener<two_phase_lp<partition::DefaultScoreNonBiased, partition::SizeConstr6> >(p.hypergraph, p.config);});
  CoarsenerFactory::getInstance().registerObject("two_phase_lp_score3,6_no0", [](CoarsenerFactoryParameters& p) ->
      ICoarsener* {return new GenericCoarsener<two_phase_lp<partition::ConnectivityPenaltyScoreNonBiased, partition::SizeConstr6> >(p.hypergraph, p.config);});


  // nodeordering 1
  // no sampling
  CoarsenerFactory::getInstance().registerObject("two_phase_lp_no_sampling_score2,1_no1", [](CoarsenerFactoryParameters& p) ->
      ICoarsener* {return new GenericCoarsener<two_phase_lp_clique_sampled_node_ordering<partition::DefaultScore, partition::SizeConstr1, partition::Ordering1> >(p.hypergraph, p.config);});
  CoarsenerFactory::getInstance().registerObject("two_phase_lp_no_sampling_score3,1_no1", [](CoarsenerFactoryParameters& p) ->
      ICoarsener* {return new GenericCoarsener<two_phase_lp_clique_sampled_node_ordering<partition::ConnectivityPenaltyScore, partition::SizeConstr1, partition::Ordering1> >(p.hypergraph, p.config);});

  CoarsenerFactory::getInstance().registerObject("two_phase_lp_no_sampling_score2,3_no1", [](CoarsenerFactoryParameters& p) ->
      ICoarsener* {return new GenericCoarsener<two_phase_lp_clique_sampled_node_ordering<partition::DefaultScore, partition::SizeConstr3, partition::Ordering1> >(p.hypergraph, p.config);});
  CoarsenerFactory::getInstance().registerObject("two_phase_lp_no_sampling_score3,3_no1", [](CoarsenerFactoryParameters& p) ->
      ICoarsener* {return new GenericCoarsener<two_phase_lp_clique_sampled_node_ordering<partition::ConnectivityPenaltyScore, partition::SizeConstr3, partition::Ordering1> >(p.hypergraph, p.config);});

  CoarsenerFactory::getInstance().registerObject("two_phase_lp_no_sampling_score2,6_no1", [](CoarsenerFactoryParameters& p) ->
      ICoarsener* {return new GenericCoarsener<two_phase_lp_clique_sampled_node_ordering<partition::DefaultScore, partition::SizeConstr6, partition::Ordering1> >(p.hypergraph, p.config);});
  CoarsenerFactory::getInstance().registerObject("two_phase_lp_no_sampling_score3,6_no1", [](CoarsenerFactoryParameters& p) ->
      ICoarsener* {return new GenericCoarsener<two_phase_lp_clique_sampled_node_ordering<partition::ConnectivityPenaltyScore, partition::SizeConstr6, partition::Ordering1> >(p.hypergraph, p.config);});
  // sampled
  CoarsenerFactory::getInstance().registerObject("two_phase_lp_score2,1_no1", [](CoarsenerFactoryParameters& p) ->
      ICoarsener* {return new GenericCoarsener<two_phase_lp_node_ordering<partition::DefaultScoreNonBiased, partition::SizeConstr1, partition::Ordering1> >(p.hypergraph, p.config);});
  CoarsenerFactory::getInstance().registerObject("two_phase_lp_score3,1_no1", [](CoarsenerFactoryParameters& p) ->
      ICoarsener* {return new GenericCoarsener<two_phase_lp_node_ordering<partition::ConnectivityPenaltyScoreNonBiased, partition::SizeConstr1, partition::Ordering1> >(p.hypergraph, p.config);});

  CoarsenerFactory::getInstance().registerObject("two_phase_lp_score2,3_no1", [](CoarsenerFactoryParameters& p) ->
      ICoarsener* {return new GenericCoarsener<two_phase_lp_node_ordering<partition::DefaultScoreNonBiased, partition::SizeConstr3, partition::Ordering1> >(p.hypergraph, p.config);});
  CoarsenerFactory::getInstance().registerObject("two_phase_lp_score3,3_no1", [](CoarsenerFactoryParameters& p) ->
      ICoarsener* {return new GenericCoarsener<two_phase_lp_node_ordering<partition::ConnectivityPenaltyScoreNonBiased, partition::SizeConstr3, partition::Ordering1> >(p.hypergraph, p.config);});

  CoarsenerFactory::getInstance().registerObject("two_phase_lp_score2,6_no1", [](CoarsenerFactoryParameters& p) ->
      ICoarsener* {return new GenericCoarsener<two_phase_lp_node_ordering<partition::DefaultScoreNonBiased, partition::SizeConstr6, partition::Ordering1> >(p.hypergraph, p.config);});
  CoarsenerFactory::getInstance().registerObject("two_phase_lp_score3,6_no1", [](CoarsenerFactoryParameters& p) ->
      ICoarsener* {return new GenericCoarsener<two_phase_lp_node_ordering<partition::ConnectivityPenaltyScoreNonBiased, partition::SizeConstr6, partition::Ordering1> >(p.hypergraph, p.config);});


// nodeordering 2
  // no sampling
  CoarsenerFactory::getInstance().registerObject("two_phase_lp_no_sampling_score2,1_no2", [](CoarsenerFactoryParameters& p) ->
      ICoarsener* {return new GenericCoarsener<two_phase_lp_clique_sampled_node_ordering<partition::DefaultScore, partition::SizeConstr1, partition::Ordering2> >(p.hypergraph, p.config);});
  CoarsenerFactory::getInstance().registerObject("two_phase_lp_no_sampling_score3,1_no2", [](CoarsenerFactoryParameters& p) ->
      ICoarsener* {return new GenericCoarsener<two_phase_lp_clique_sampled_node_ordering<partition::ConnectivityPenaltyScore, partition::SizeConstr1, partition::Ordering2> >(p.hypergraph, p.config);});

  CoarsenerFactory::getInstance().registerObject("two_phase_lp_no_sampling_score2,3_no2", [](CoarsenerFactoryParameters& p) ->
      ICoarsener* {return new GenericCoarsener<two_phase_lp_clique_sampled_node_ordering<partition::DefaultScore, partition::SizeConstr3, partition::Ordering2> >(p.hypergraph, p.config);});
  CoarsenerFactory::getInstance().registerObject("two_phase_lp_no_sampling_score3,3_no2", [](CoarsenerFactoryParameters& p) ->
      ICoarsener* {return new GenericCoarsener<two_phase_lp_clique_sampled_node_ordering<partition::ConnectivityPenaltyScore, partition::SizeConstr3, partition::Ordering2> >(p.hypergraph, p.config);});

  CoarsenerFactory::getInstance().registerObject("two_phase_lp_no_sampling_score2,6_no2", [](CoarsenerFactoryParameters& p) ->
      ICoarsener* {return new GenericCoarsener<two_phase_lp_clique_sampled_node_ordering<partition::DefaultScore, partition::SizeConstr6, partition::Ordering2> >(p.hypergraph, p.config);});
  CoarsenerFactory::getInstance().registerObject("two_phase_lp_no_sampling_score3,6_no2", [](CoarsenerFactoryParameters& p) ->
      ICoarsener* {return new GenericCoarsener<two_phase_lp_clique_sampled_node_ordering<partition::ConnectivityPenaltyScore, partition::SizeConstr6, partition::Ordering2> >(p.hypergraph, p.config);});
  // sampled
  CoarsenerFactory::getInstance().registerObject("two_phase_lp_score2,1_no2", [](CoarsenerFactoryParameters& p) ->
      ICoarsener* {return new GenericCoarsener<two_phase_lp_node_ordering<partition::DefaultScoreNonBiased, partition::SizeConstr1, partition::Ordering2> >(p.hypergraph, p.config);});
  CoarsenerFactory::getInstance().registerObject("two_phase_lp_score3,1_no2", [](CoarsenerFactoryParameters& p) ->
      ICoarsener* {return new GenericCoarsener<two_phase_lp_node_ordering<partition::ConnectivityPenaltyScoreNonBiased, partition::SizeConstr1, partition::Ordering2> >(p.hypergraph, p.config);});

  CoarsenerFactory::getInstance().registerObject("two_phase_lp_score2,3_no2", [](CoarsenerFactoryParameters& p) ->
      ICoarsener* {return new GenericCoarsener<two_phase_lp_node_ordering<partition::DefaultScoreNonBiased, partition::SizeConstr3, partition::Ordering2> >(p.hypergraph, p.config);});
  CoarsenerFactory::getInstance().registerObject("two_phase_lp_score3,3_no2", [](CoarsenerFactoryParameters& p) ->
      ICoarsener* {return new GenericCoarsener<two_phase_lp_node_ordering<partition::ConnectivityPenaltyScoreNonBiased, partition::SizeConstr3, partition::Ordering2> >(p.hypergraph, p.config);});

  CoarsenerFactory::getInstance().registerObject("two_phase_lp_score2,6_no2", [](CoarsenerFactoryParameters& p) ->
      ICoarsener* {return new GenericCoarsener<two_phase_lp_node_ordering<partition::DefaultScoreNonBiased, partition::SizeConstr6, partition::Ordering2> >(p.hypergraph, p.config);});
  CoarsenerFactory::getInstance().registerObject("two_phase_lp_score3,6_no2", [](CoarsenerFactoryParameters& p) ->
      ICoarsener* {return new GenericCoarsener<two_phase_lp_node_ordering<partition::ConnectivityPenaltyScoreNonBiased, partition::SizeConstr6, partition::Ordering2> >(p.hypergraph, p.config);});



// nodeordering 3
  // no sampling
  CoarsenerFactory::getInstance().registerObject("two_phase_lp_no_sampling_score2,1_no3", [](CoarsenerFactoryParameters& p) ->
      ICoarsener* {return new GenericCoarsener<two_phase_lp_clique_sampled_node_ordering<partition::DefaultScore, partition::SizeConstr1, partition::Ordering3> >(p.hypergraph, p.config);});
  CoarsenerFactory::getInstance().registerObject("two_phase_lp_no_sampling_score3,1_no3", [](CoarsenerFactoryParameters& p) ->
      ICoarsener* {return new GenericCoarsener<two_phase_lp_clique_sampled_node_ordering<partition::ConnectivityPenaltyScore, partition::SizeConstr1, partition::Ordering3> >(p.hypergraph, p.config);});

  CoarsenerFactory::getInstance().registerObject("two_phase_lp_no_sampling_score2,3_no3", [](CoarsenerFactoryParameters& p) ->
      ICoarsener* {return new GenericCoarsener<two_phase_lp_clique_sampled_node_ordering<partition::DefaultScore, partition::SizeConstr3, partition::Ordering3> >(p.hypergraph, p.config);});
  CoarsenerFactory::getInstance().registerObject("two_phase_lp_no_sampling_score3,3_no3", [](CoarsenerFactoryParameters& p) ->
      ICoarsener* {return new GenericCoarsener<two_phase_lp_clique_sampled_node_ordering<partition::ConnectivityPenaltyScore, partition::SizeConstr3, partition::Ordering3> >(p.hypergraph, p.config);});

  CoarsenerFactory::getInstance().registerObject("two_phase_lp_no_sampling_score2,6_no3", [](CoarsenerFactoryParameters& p) ->
      ICoarsener* {return new GenericCoarsener<two_phase_lp_clique_sampled_node_ordering<partition::DefaultScore, partition::SizeConstr6, partition::Ordering3> >(p.hypergraph, p.config);});
  CoarsenerFactory::getInstance().registerObject("two_phase_lp_no_sampling_score3,6_no3", [](CoarsenerFactoryParameters& p) ->
      ICoarsener* {return new GenericCoarsener<two_phase_lp_clique_sampled_node_ordering<partition::ConnectivityPenaltyScore, partition::SizeConstr6, partition::Ordering3> >(p.hypergraph, p.config);});
  // sampled
  CoarsenerFactory::getInstance().registerObject("two_phase_lp_score2,1_no3", [](CoarsenerFactoryParameters& p) ->
      ICoarsener* {return new GenericCoarsener<two_phase_lp_node_ordering<partition::DefaultScoreNonBiased, partition::SizeConstr1, partition::Ordering3> >(p.hypergraph, p.config);});
  CoarsenerFactory::getInstance().registerObject("two_phase_lp_score3,1_no3", [](CoarsenerFactoryParameters& p) ->
      ICoarsener* {return new GenericCoarsener<two_phase_lp_node_ordering<partition::ConnectivityPenaltyScoreNonBiased, partition::SizeConstr1, partition::Ordering3> >(p.hypergraph, p.config);});

  CoarsenerFactory::getInstance().registerObject("two_phase_lp_score2,3_no3", [](CoarsenerFactoryParameters& p) ->
      ICoarsener* {return new GenericCoarsener<two_phase_lp_node_ordering<partition::DefaultScoreNonBiased, partition::SizeConstr3, partition::Ordering3> >(p.hypergraph, p.config);});
  CoarsenerFactory::getInstance().registerObject("two_phase_lp_score3,3_no3", [](CoarsenerFactoryParameters& p) ->
      ICoarsener* {return new GenericCoarsener<two_phase_lp_node_ordering<partition::ConnectivityPenaltyScoreNonBiased, partition::SizeConstr3, partition::Ordering3> >(p.hypergraph, p.config);});

  CoarsenerFactory::getInstance().registerObject("two_phase_lp_score2,6_no3", [](CoarsenerFactoryParameters& p) ->
      ICoarsener* {return new GenericCoarsener<two_phase_lp_node_ordering<partition::DefaultScoreNonBiased, partition::SizeConstr6, partition::Ordering3> >(p.hypergraph, p.config);});
  CoarsenerFactory::getInstance().registerObject("two_phase_lp_score3,6_no3", [](CoarsenerFactoryParameters& p) ->
      ICoarsener* {return new GenericCoarsener<two_phase_lp_node_ordering<partition::ConnectivityPenaltyScoreNonBiased, partition::SizeConstr6, partition::Ordering3> >(p.hypergraph, p.config);});



// nodeordering 4
  // no sampling
  CoarsenerFactory::getInstance().registerObject("two_phase_lp_no_sampling_score2,1_no4", [](CoarsenerFactoryParameters& p) ->
      ICoarsener* {return new GenericCoarsener<two_phase_lp_clique_sampled_node_ordering<partition::DefaultScore, partition::SizeConstr1, partition::Ordering4> >(p.hypergraph, p.config);});
  CoarsenerFactory::getInstance().registerObject("two_phase_lp_no_sampling_score3,1_no4", [](CoarsenerFactoryParameters& p) ->
      ICoarsener* {return new GenericCoarsener<two_phase_lp_clique_sampled_node_ordering<partition::ConnectivityPenaltyScore, partition::SizeConstr1, partition::Ordering4> >(p.hypergraph, p.config);});

  CoarsenerFactory::getInstance().registerObject("two_phase_lp_no_sampling_score2,3_no4", [](CoarsenerFactoryParameters& p) ->
      ICoarsener* {return new GenericCoarsener<two_phase_lp_clique_sampled_node_ordering<partition::DefaultScore, partition::SizeConstr3, partition::Ordering4> >(p.hypergraph, p.config);});
  CoarsenerFactory::getInstance().registerObject("two_phase_lp_no_sampling_score3,3_no4", [](CoarsenerFactoryParameters& p) ->
      ICoarsener* {return new GenericCoarsener<two_phase_lp_clique_sampled_node_ordering<partition::ConnectivityPenaltyScore, partition::SizeConstr3, partition::Ordering4> >(p.hypergraph, p.config);});

  CoarsenerFactory::getInstance().registerObject("two_phase_lp_no_sampling_score2,6_no4", [](CoarsenerFactoryParameters& p) ->
      ICoarsener* {return new GenericCoarsener<two_phase_lp_clique_sampled_node_ordering<partition::DefaultScore, partition::SizeConstr6, partition::Ordering4> >(p.hypergraph, p.config);});
  CoarsenerFactory::getInstance().registerObject("two_phase_lp_no_sampling_score3,6_no4", [](CoarsenerFactoryParameters& p) ->
      ICoarsener* {return new GenericCoarsener<two_phase_lp_clique_sampled_node_ordering<partition::ConnectivityPenaltyScore, partition::SizeConstr6, partition::Ordering4> >(p.hypergraph, p.config);});
  // sampled
  CoarsenerFactory::getInstance().registerObject("two_phase_lp_score2,1_no4", [](CoarsenerFactoryParameters& p) ->
      ICoarsener* {return new GenericCoarsener<two_phase_lp_node_ordering<partition::DefaultScoreNonBiased, partition::SizeConstr1, partition::Ordering4> >(p.hypergraph, p.config);});
  CoarsenerFactory::getInstance().registerObject("two_phase_lp_score3,1_no4", [](CoarsenerFactoryParameters& p) ->
      ICoarsener* {return new GenericCoarsener<two_phase_lp_node_ordering<partition::ConnectivityPenaltyScoreNonBiased, partition::SizeConstr1, partition::Ordering4> >(p.hypergraph, p.config);});

  CoarsenerFactory::getInstance().registerObject("two_phase_lp_score2,3_no4", [](CoarsenerFactoryParameters& p) ->
      ICoarsener* {return new GenericCoarsener<two_phase_lp_node_ordering<partition::DefaultScoreNonBiased, partition::SizeConstr3, partition::Ordering4> >(p.hypergraph, p.config);});
  CoarsenerFactory::getInstance().registerObject("two_phase_lp_score3,3_no4", [](CoarsenerFactoryParameters& p) ->
      ICoarsener* {return new GenericCoarsener<two_phase_lp_node_ordering<partition::ConnectivityPenaltyScoreNonBiased, partition::SizeConstr3, partition::Ordering4> >(p.hypergraph, p.config);});

  CoarsenerFactory::getInstance().registerObject("two_phase_lp_score2,6_no4", [](CoarsenerFactoryParameters& p) ->
      ICoarsener* {return new GenericCoarsener<two_phase_lp_node_ordering<partition::DefaultScoreNonBiased, partition::SizeConstr6, partition::Ordering4> >(p.hypergraph, p.config);});
  CoarsenerFactory::getInstance().registerObject("two_phase_lp_score3,6_no4", [](CoarsenerFactoryParameters& p) ->
      ICoarsener* {return new GenericCoarsener<two_phase_lp_node_ordering<partition::ConnectivityPenaltyScoreNonBiased, partition::SizeConstr6, partition::Ordering4> >(p.hypergraph, p.config);});



// nodeordering 5
  // no sampling
  CoarsenerFactory::getInstance().registerObject("two_phase_lp_no_sampling_score2,1_no5", [](CoarsenerFactoryParameters& p) ->
      ICoarsener* {return new GenericCoarsener<two_phase_lp_clique_sampled_node_ordering<partition::DefaultScore, partition::SizeConstr1, partition::Ordering5> >(p.hypergraph, p.config);});
  CoarsenerFactory::getInstance().registerObject("two_phase_lp_no_sampling_score3,1_no5", [](CoarsenerFactoryParameters& p) ->
      ICoarsener* {return new GenericCoarsener<two_phase_lp_clique_sampled_node_ordering<partition::ConnectivityPenaltyScore, partition::SizeConstr1, partition::Ordering5> >(p.hypergraph, p.config);});

  CoarsenerFactory::getInstance().registerObject("two_phase_lp_no_sampling_score2,3_no5", [](CoarsenerFactoryParameters& p) ->
      ICoarsener* {return new GenericCoarsener<two_phase_lp_clique_sampled_node_ordering<partition::DefaultScore, partition::SizeConstr3, partition::Ordering5> >(p.hypergraph, p.config);});
  CoarsenerFactory::getInstance().registerObject("two_phase_lp_no_sampling_score3,3_no5", [](CoarsenerFactoryParameters& p) ->
      ICoarsener* {return new GenericCoarsener<two_phase_lp_clique_sampled_node_ordering<partition::ConnectivityPenaltyScore, partition::SizeConstr3, partition::Ordering5> >(p.hypergraph, p.config);});

  CoarsenerFactory::getInstance().registerObject("two_phase_lp_no_sampling_score2,6_no5", [](CoarsenerFactoryParameters& p) ->
      ICoarsener* {return new GenericCoarsener<two_phase_lp_clique_sampled_node_ordering<partition::DefaultScore, partition::SizeConstr6, partition::Ordering5> >(p.hypergraph, p.config);});
  CoarsenerFactory::getInstance().registerObject("two_phase_lp_no_sampling_score3,6_no5", [](CoarsenerFactoryParameters& p) ->
      ICoarsener* {return new GenericCoarsener<two_phase_lp_clique_sampled_node_ordering<partition::ConnectivityPenaltyScore, partition::SizeConstr6, partition::Ordering5> >(p.hypergraph, p.config);});
  // sampled
  CoarsenerFactory::getInstance().registerObject("two_phase_lp_score2,1_no5", [](CoarsenerFactoryParameters& p) ->
      ICoarsener* {return new GenericCoarsener<two_phase_lp_node_ordering<partition::DefaultScoreNonBiased, partition::SizeConstr1, partition::Ordering5> >(p.hypergraph, p.config);});
  CoarsenerFactory::getInstance().registerObject("two_phase_lp_score3,1_no5", [](CoarsenerFactoryParameters& p) ->
      ICoarsener* {return new GenericCoarsener<two_phase_lp_node_ordering<partition::ConnectivityPenaltyScoreNonBiased, partition::SizeConstr1, partition::Ordering5> >(p.hypergraph, p.config);});

  CoarsenerFactory::getInstance().registerObject("two_phase_lp_score2,3_no5", [](CoarsenerFactoryParameters& p) ->
      ICoarsener* {return new GenericCoarsener<two_phase_lp_node_ordering<partition::DefaultScoreNonBiased, partition::SizeConstr3, partition::Ordering5> >(p.hypergraph, p.config);});
  CoarsenerFactory::getInstance().registerObject("two_phase_lp_score3,3_no5", [](CoarsenerFactoryParameters& p) ->
      ICoarsener* {return new GenericCoarsener<two_phase_lp_node_ordering<partition::ConnectivityPenaltyScoreNonBiased, partition::SizeConstr3, partition::Ordering5> >(p.hypergraph, p.config);});

  CoarsenerFactory::getInstance().registerObject("two_phase_lp_score2,6_no5", [](CoarsenerFactoryParameters& p) ->
      ICoarsener* {return new GenericCoarsener<two_phase_lp_node_ordering<partition::DefaultScoreNonBiased, partition::SizeConstr6, partition::Ordering5> >(p.hypergraph, p.config);});
  CoarsenerFactory::getInstance().registerObject("two_phase_lp_score3,6_no5", [](CoarsenerFactoryParameters& p) ->
      ICoarsener* {return new GenericCoarsener<two_phase_lp_node_ordering<partition::ConnectivityPenaltyScoreNonBiased, partition::SizeConstr6, partition::Ordering5> >(p.hypergraph, p.config);});



  po::options_description desc("Allowed options");
  desc.add_options()
    ("help", "show help message")
    ("verbose", po::value<bool>(), "Verbose partitioner output")
    ("hgr", po::value<std::string>(), "Filename of the hypergraph to be partitioned")
    ("k", po::value<PartitionID>(), "Number of partitions")
    ("e", po::value<double>(), "Imbalance parameter epsilon")
    ("seed", po::value<int>(), "Seed for random number generator")
    ("init-remove-hes", po::value<bool>(), "Initially remove parallel hyperedges before partitioning")
    ("nruns", po::value<int>(),
    "# initial partition trials, the final bisection corresponds to the one with the smallest cut")
    ("part", po::value<std::string>(), "Initial Partitioner: hMetis (default), PaToH")
    ("part-path", po::value<std::string>(), "Path to Initial Partitioner Binary")
    ("vcycles", po::value<int>(), "# v-cycle iterations")
    ("cmaxnet", po::value<HyperedgeID>(), "Any hyperedges larger than cmaxnet are removed from the hypergraph before partition (disable:-1 (default))")
    ("ctype", po::value<std::string>(), "Coarsening: Scheme to be used: heavy_full (default), heavy_heuristic, heavy_lazy, hyperedge, two_phase_lp")
    ("s", po::value<double>(),
    "Coarsening: The maximum weight of a hypernode in the coarsest is:(s * w(Graph)) / (t * k)")
    ("t", po::value<HypernodeID>(), "Coarsening: Coarsening stops when there are no more than t * k hypernodes left")
    ("rtype", po::value<std::string>(), "Refinement: 2way_fm (default for k=2), her_fm, max_gain_kfm, kfm, lp_refiner")
    ("lp_refiner_max_iterations", po::value<int>(), "Refinement: maximum number of iterations for label propagation based refinement")
    ("stopFM", po::value<std::string>(), "2-Way-FM | HER-FM: Stopping rule \n adaptive1: new implementation based on nGP \n adaptive2: original nGP implementation \n simple: threshold based")
    ("FMreps", po::value<int>(), "2-Way-FM | HER-FM: max. # of local search repetitions on each level (default:1, no limit:-1)")
    ("i", po::value<int>(), "2-Way-FM | HER-FM: max. # fruitless moves before stopping local search (simple)")
    ("alpha", po::value<double>(), "2-Way-FM: Random Walk stop alpha (adaptive) (infinity: -1)")
    ("file", po::value<std::string>(), "filename of result file")
    ("max_iterations", po::value<size_t>(), "label_propagation coarsening max_iterations")
    ("sample_size", po::value<size_t>(), "label_propagation coarsening sample_size")
    ("percent", po::value<size_t>(), "label_propagation  coarsening adaptive stopping percent ")
    ("big_edges_threshold", po::value<size_t>(), "label_propagation coarsening big edges threshold")
    ("max_refinement_iterations", po::value<size_t>(), "label_propagation refinement max iterations");

  po::variables_map vm;
  po::store(po::parse_command_line(argc, argv, desc), vm);
  po::notify(vm);
  if (vm.count("help")) {
    std::cout << desc << std::endl;
    return 0;
  }

  std::string result_file;
  if (vm.count("file")) {
    result_file = vm["file"].as<std::string>();
  }

  Configuration config;
  setDefaults(config);
  configurePartitionerFromCommandLineInput(config, vm);

  if (config.partition.seed == -1)
  {
    config.partition.seed = std::random_device()();
  }

  Randomize::setSeed(config.partition.seed);
  HypernodeID num_hypernodes;
  HyperedgeID num_hyperedges;
  HyperedgeIndexVector index_vector;
  HyperedgeVector edge_vector;

  io::readHypergraphFile(config.partition.graph_filename, num_hypernodes, num_hyperedges,
                         index_vector, edge_vector);

  Hypergraph hypergraph(num_hypernodes, num_hyperedges, index_vector,
                        edge_vector, config.partition.k);

  HypernodeWeight hypergraph_weight = 0;
  for (const HypernodeID hn : hypergraph.nodes()) {
    hypergraph_weight += hypergraph.nodeWeight(hn);
  }

  config.coarsening.contraction_limit = config.coarsening.contraction_limit_multiplier
                                        * config.partition.k;

  config.coarsening.hypernode_weight_fraction = config.coarsening.max_allowed_weight_multiplier
                                                / config.coarsening.contraction_limit;

  config.partition.max_part_weight = (1 + config.partition.epsilon)
                                     * ceil(hypergraph_weight /
                                            static_cast<double>(config.partition.k));
  config.partition.total_graph_weight = hypergraph_weight;


  config.coarsening.max_allowed_node_weight = config.coarsening.hypernode_weight_fraction *
                                              hypergraph_weight;
  config.two_way_fm.beta = log(num_hypernodes);


  // We use hMetis-RB as initial partitioner. If called to partition a graph into k parts
  // with an UBfactor of b, the maximal allowed partition size will be 0.5+(b/100)^(log2(k)) n.
  // In order to provide a balanced initial partitioning, we determine the UBfactor such that
  // the maximal allowed partiton size corresponds to our upper bound i.e.
  // (1+epsilon) * ceil(total_weight / k).
  double exp = 1.0 / log2(config.partition.k);
  config.partition.hmetis_ub_factor =
    50.0 * (2 * pow((1 + config.partition.epsilon), exp)
            * pow(ceil(static_cast<double>(config.partition.total_graph_weight)
                       / config.partition.k) / config.partition.total_graph_weight, exp) - 1);

  io::printPartitionerConfiguration(config);
  io::printHypergraphInfo(hypergraph, config.partition.graph_filename.substr(
                            config.partition.graph_filename.find_last_of("/") + 1));

#ifdef GATHER_STATS
  LOG("*******************************");
  LOG("***** GATHER_STATS ACTIVE *****");
  LOG("*******************************");
#endif

  // Vitali : set the config for the policies
  size_t big_edges_threshold = 95;
  if(vm.count("big_edges_threshold") > 0) big_edges_threshold = vm["big_edges_threshold"].as<size_t>();
  // set the maximum_edge_size (the threshold after which edges are ignored)
  config.lp_clustering_params.max_edge_size = ceil(metrics::hyperedgeSizePercentile(hypergraph,big_edges_threshold));

  Partitioner partitioner(config);
  CoarsenerFactoryParameters coarsener_parameters(hypergraph, config);

  std::unique_ptr<ICoarsener> coarsener(
    CoarsenerFactory::getInstance().createObject(config.coarsening.scheme, coarsener_parameters));

  std::unique_ptr<CloggingPolicy> clogging_policy(new OnlyRemoveIfBothQueuesClogged());
  std::unique_ptr<NullPolicy> null_policy(new NullPolicy());
  RefinerParameters refiner_parameters(hypergraph, config);
  std::unique_ptr<IRefiner> refiner(nullptr);

  if (config.two_way_fm.active) {
    if (vm["rtype"].as<std::string>() == "twoway_fm") {
      TwoWayFMFactoryExecutor exec;
      refiner.reset(TwoWayFMFactoryDispatcher::go(
                      PolicyRegistry::getInstance().getPolicy(config.two_way_fm.stopping_rule),
                      *(null_policy.get()),
                      exec, refiner_parameters));
    } else {
      if (vm["rtype"].as<std::string>() == "max_gain_kfm") {
        MaxGainNodeKWayFMFactoryExecutor exec;
        refiner.reset(MaxGainNodeKWayFMFactoryDispatcher::go(
                        PolicyRegistry::getInstance().getPolicy(config.two_way_fm.stopping_rule),
                        *(null_policy.get()),
                        exec, refiner_parameters));
      } else if (vm["rtype"].as<std::string>() == "kfm") {
        KWayFMFactoryExecutor exec;
        refiner.reset(KWayFMFactoryDispatcher::go(
                        PolicyRegistry::getInstance().getPolicy(config.two_way_fm.stopping_rule),
                        *(null_policy.get()),
                        exec, refiner_parameters));
      }
    }
  } else if (config.lp_refiner.active) {
    refiner.reset(new LPRefiner(hypergraph, config));
  } else {
    HyperedgeFMFactoryExecutor exec;
    refiner.reset(HyperedgeFMFactoryDispatcher::go(
          PolicyRegistry::getInstance().getPolicy(config.her_fm.stopping_rule),
          *(clogging_policy.get()),
          exec, refiner_parameters));
  }


  HighResClockTimepoint start;
  HighResClockTimepoint end;

  start = std::chrono::high_resolution_clock::now();
  partitioner.partition(hypergraph, *coarsener, *refiner);
  end = std::chrono::high_resolution_clock::now();

<<<<<<< HEAD
=======
#ifndef NDEBUG
  for (const HyperedgeID he : hypergraph.edges()) {
    ASSERT([&]() -> bool {
      HypernodeID num_pins = 0;
      for (PartitionID i = 0; i < config.partition.k; ++i) {
        num_pins += hypergraph.pinCountInPart(he, i);
      }
      return num_pins == hypergraph.edgeSize(he);
    } (),
           "Incorrect calculation of pin counts");
  }
#endif

>>>>>>> 88335e83
  std::chrono::duration<double> elapsed_seconds = end - start;

  io::printPartitioningStatistics(partitioner, *coarsener, *refiner);
  io::printPartitioningResults(hypergraph, elapsed_seconds, partitioner.timings());
  io::writePartitionFile(hypergraph, config.partition.graph_partition_filename);

  std::remove(config.partition.coarse_graph_filename.c_str());
  std::remove(config.partition.coarse_graph_partition_filename.c_str());

  SQLPlotToolsSerializer::serialize(config, hypergraph, partitioner, *coarsener, *refiner,
                                    elapsed_seconds, partitioner.timings(), result_file);
  return 0;
}<|MERGE_RESOLUTION|>--- conflicted
+++ resolved
@@ -879,8 +879,6 @@
   partitioner.partition(hypergraph, *coarsener, *refiner);
   end = std::chrono::high_resolution_clock::now();
 
-<<<<<<< HEAD
-=======
 #ifndef NDEBUG
   for (const HyperedgeID he : hypergraph.edges()) {
     ASSERT([&]() -> bool {
@@ -894,7 +892,6 @@
   }
 #endif
 
->>>>>>> 88335e83
   std::chrono::duration<double> elapsed_seconds = end - start;
 
   io::printPartitioningStatistics(partitioner, *coarsener, *refiner);

/***************************************************************************
 *  Copyright (C) 2014 Sebastian Schlag <sebastian.schlag@kit.edu>
 **************************************************************************/

#include "partition/Partitioner.h"

#include "lib/definitions.h"
#include "lib/io/HypergraphIO.h"
#include "lib/io/PartitioningOutput.h"
#include "partition/Configuration.h"
#include "tools/RandomFunctions.h"
#include "partition/initial_partitioning/ConfigurationManager.h"

#ifndef NDEBUG
#include "partition/Metrics.h"
#endif

using defs::HighResClockTimepoint;
using partition::ConfigurationManager;
using datastructure::reindex;

namespace partition {
<<<<<<< HEAD
void Partitioner::performInitialPartitioning(Hypergraph& hg,
		const Configuration& config) {
	io::printHypergraphInfo(hg,
			config.partition.coarse_graph_filename.substr(
					config.partition.coarse_graph_filename.find_last_of("/")
							+ 1));

	if (config.partition.initial_partitioner == InitialPartitioner::hMetis
			|| config.partition.initial_partitioner
					== InitialPartitioner::PaToH) {

		DBG(dbg_partition_initial_partitioning,
				"# unconnected hypernodes = " << std::to_string([&]() { HypernodeID count = 0; for (const HypernodeID hn : hg.nodes()) { if (hg.nodeDegree(hn) == 0) { ++count; } } return count; } ()));

		HmetisToCoarsenedMapping hmetis_to_hg(hg.numNodes(), 0);
		CoarsenedToHmetisMapping hg_to_hmetis;
		createMappingsForInitialPartitioning(hmetis_to_hg, hg_to_hmetis, hg);

		switch (config.partition.initial_partitioner) {
		case InitialPartitioner::hMetis:
			io::writeHypergraphForhMetisPartitioning(hg,
					config.partition.coarse_graph_filename, hg_to_hmetis);
			break;
		case InitialPartitioner::PaToH:
			io::writeHypergraphForPaToHPartitioning(hg,
					config.partition.coarse_graph_filename, hg_to_hmetis);
			break;
		}

		std::vector<PartitionID> partitioning;
		std::vector<PartitionID> best_partitioning;
		partitioning.reserve(hg.numNodes());
		best_partitioning.reserve(hg.numNodes());

		HyperedgeWeight best_cut = std::numeric_limits<HyperedgeWeight>::max();
		HyperedgeWeight current_cut =
				std::numeric_limits<HyperedgeWeight>::max();

		std::uniform_int_distribution<int> int_dist;
		std::mt19937 generator(config.partition.seed);

		for (int attempt = 0;
				attempt < config.partition.initial_partitioning_attempts;
				++attempt) {
			int seed = int_dist(generator);
			std::string initial_partitioner_call;
			switch (config.partition.initial_partitioner) {
			case InitialPartitioner::hMetis:
				initial_partitioner_call =
						config.partition.initial_partitioner_path + " "
								+ config.partition.coarse_graph_filename + " "
								+ std::to_string(config.partition.k) + " -seed="
								+ std::to_string(seed) + " -ufactor="
								+ std::to_string(
										config.partition.hmetis_ub_factor
												< 0.1 ?
												0.1 :
												config.partition.hmetis_ub_factor)
								+ (config.partition.verbose_output ?
										"" : " > /dev/null");
				break;
			case InitialPartitioner::PaToH:
				initial_partitioner_call =
						config.partition.initial_partitioner_path + " "
								+ config.partition.coarse_graph_filename + " "
								+ std::to_string(config.partition.k) + " SD="
								+ std::to_string(seed) + " FI="
								+ std::to_string(config.partition.epsilon)
								+ " PQ=Q"  // quality preset
								+ " UM=U"  // net-cut metric
								+ " WI=1"  // write partition info
								+ " BO=C"  // balance on cell weights
								+ (config.partition.verbose_output ?
										" OD=2" : " > /dev/null");
				break;
			}

			LOG(initial_partitioner_call);
			LOGVAR(config.partition.hmetis_ub_factor);
			std::system(initial_partitioner_call.c_str());

			io::readPartitionFile(
					config.partition.coarse_graph_partition_filename,
					partitioning);
			ASSERT(partitioning.size() == hg.numNodes(),
					"Partition file has incorrect size");
			current_cut = metrics::hyperedgeCut(hg, hg_to_hmetis, partitioning);
			DBG(dbg_partition_initial_partitioning,
					"attempt " << attempt << " seed(" << seed << "):" << current_cut << " - balance=" << metrics::imbalance(hg, hg_to_hmetis, partitioning, config.partition.k));
			Stats::instance().add("initialCut_" + std::to_string(attempt), 0,
					current_cut);

			if (current_cut < best_cut) {
				DBG(dbg_partition_initial_partitioning,
						"Attempt " << attempt << " improved initial cut from " << best_cut << " to " << current_cut);
				best_partitioning.swap(partitioning);
				best_cut = current_cut;
			}
			partitioning.clear();
		}

		ASSERT(best_cut != std::numeric_limits<HyperedgeWeight>::max(),
				"No min cut calculated");
		for (size_t i = 0; i < best_partitioning.size(); ++i) {
			hg.setNodePart(hmetis_to_hg[i], best_partitioning[i]);
		}
		ASSERT(metrics::hyperedgeCut(hg) == best_cut,
				"Cut induced by hypergraph does not equal " << "best initial cut");
	} else if (config.partition.initial_partitioner
			== InitialPartitioner::KaHyPar) {

		auto extracted_init_hypergraph = reindex(hg);
		std::vector<HypernodeID> mapping(
				std::move(extracted_init_hypergraph.second));
		double init_alpha = config.initial_partitioning.init_alpha;

		double best_imbalance = std::numeric_limits<double>::max();
		std::vector<PartitionID> best_imbalanced_partition(extracted_init_hypergraph.first->numNodes(),0);

		do {
			extracted_init_hypergraph.first->resetPartitioning();
			std::uniform_int_distribution<int> int_dist;
			std::mt19937 generator(config.partition.seed);
			int seed = int_dist(generator);
			Configuration init_config =
					ConfigurationManager::copyConfigAndSetValues(config,
							[&](Configuration& new_config) {
								ConfigurationManager::setDefaults(new_config);
								new_config.initial_partitioning.mode = config.initial_partitioning.mode;
								new_config.initial_partitioning.algo = config.initial_partitioning.algo;
								new_config.initial_partitioning.algorithm = config.initial_partitioning.algorithm;
								new_config.initial_partitioning.k = config.partition.k;
								new_config.partition.k = config.partition.k;
								new_config.initial_partitioning.epsilon = (init_alpha*config.partition.epsilon);
								new_config.partition.epsilon = (init_alpha*config.partition.epsilon);
								new_config.initial_partitioning.seed = seed;
								new_config.partition.seed = seed;
								for (int i = 0; i < new_config.initial_partitioning.k; i++) {
									new_config.initial_partitioning.perfect_balance_partition_weight.push_back(
											ceil(
													static_cast<double>(extracted_init_hypergraph.first->totalWeight())
													/ static_cast<double>(new_config.initial_partitioning.k)));
									new_config.initial_partitioning.upper_allowed_partition_weight.push_back(
											ceil(
													static_cast<double>(extracted_init_hypergraph.first->totalWeight())
													/ static_cast<double>(new_config.initial_partitioning.k))
											* (1.0 + new_config.partition.epsilon));
								}
								ConfigurationManager::setHypergraphDependingParameters(new_config,*extracted_init_hypergraph.first);
							});

			if (init_config.initial_partitioning.mode.compare("direct") == 0) {
				std::unique_ptr<IInitialPartitioner> partitioner(
						InitialPartitioningFactory::getInstance().createObject(
								config.initial_partitioning.algo,
								*extracted_init_hypergraph.first, init_config));
				(*partitioner).partition(init_config.initial_partitioning.k);
			} else if (init_config.initial_partitioning.mode.compare("nLevel")
					== 0) {
				std::unique_ptr<IInitialPartitioner> partitioner(
						InitialPartitioningFactory::getInstance().createObject(
								InitialPartitionerAlgorithm::nLevel,
								*extracted_init_hypergraph.first, init_config));
				(*partitioner).partition(init_config.initial_partitioning.k);
			}
			double imbalance = metrics::imbalance(*extracted_init_hypergraph.first,config.partition.k);
			if(imbalance < best_imbalance) {
				for(HypernodeID hn : extracted_init_hypergraph.first->nodes()) {
					best_imbalanced_partition[hn] = extracted_init_hypergraph.first->partID(hn);
				}
			}
			init_alpha -= 0.1;
		} while (metrics::imbalance(*extracted_init_hypergraph.first,config.partition.k) > config.partition.epsilon && init_alpha > 0.0);

		for (HypernodeID hn : extracted_init_hypergraph.first->nodes()) {
			PartitionID part = extracted_init_hypergraph.first->partID(hn);
			if(part != best_imbalanced_partition[hn]) {
				part = best_imbalanced_partition[hn];
			}
			hg.setNodePart(mapping[hn],
					part);
		}

	}
=======
void Partitioner::performInitialPartitioning(Hypergraph& hg, const Configuration& config) {
  io::printHypergraphInfo(hg, config.partition.coarse_graph_filename.substr(
                            config.partition.coarse_graph_filename.find_last_of("/") + 1));

  DBG(dbg_partition_initial_partitioning, "# unconnected hypernodes = "
      << std::to_string([&]() {
      HypernodeID count = 0;
      for (const HypernodeID hn : hg.nodes()) {
        if (hg.nodeDegree(hn) == 0) {
          ++count;
        }
      }
      return count;
    } ()));

  HmetisToCoarsenedMapping hmetis_to_hg(hg.numNodes(), 0);
  CoarsenedToHmetisMapping hg_to_hmetis;
  createMappingsForInitialPartitioning(hmetis_to_hg, hg_to_hmetis, hg);

  switch (config.partition.initial_partitioner) {
    case InitialPartitioner::hMetis:
      io::writeHypergraphForhMetisPartitioning(hg, config.partition.coarse_graph_filename,
                                               hg_to_hmetis);
      break;
    case InitialPartitioner::PaToH:
      io::writeHypergraphForPaToHPartitioning(hg, config.partition.coarse_graph_filename,
                                              hg_to_hmetis);
      break;
  }

  std::vector<PartitionID> partitioning;
  std::vector<PartitionID> best_partitioning;
  partitioning.reserve(hg.numNodes());
  best_partitioning.reserve(hg.numNodes());

  HyperedgeWeight best_cut = std::numeric_limits<HyperedgeWeight>::max();
  HyperedgeWeight current_cut = std::numeric_limits<HyperedgeWeight>::max();

  std::uniform_int_distribution<int> int_dist;
  std::mt19937 generator(config.partition.seed);

  for (int attempt = 0; attempt < config.partition.initial_partitioning_attempts; ++attempt) {
    int seed = int_dist(generator);
    std::string initial_partitioner_call;
    switch (config.partition.initial_partitioner) {
      case InitialPartitioner::hMetis:
        initial_partitioner_call = config.partition.initial_partitioner_path + " "
                                   + config.partition.coarse_graph_filename
                                   + " " + std::to_string(config.partition.k)
                                   + " -seed=" + std::to_string(seed)
                                   + " -ufactor=" + std::to_string(config.partition.hmetis_ub_factor < 0.1 ? 0.1 : config.partition.hmetis_ub_factor)
                                   + (config.partition.verbose_output ? "" : " > /dev/null");
        break;
      case InitialPartitioner::PaToH:
        initial_partitioner_call = config.partition.initial_partitioner_path + " "
                                   + config.partition.coarse_graph_filename
                                   + " " + std::to_string(config.partition.k)
                                   + " SD=" + std::to_string(seed)
                                   + " FI=" + std::to_string(config.partition.epsilon)
                                   + " PQ=Q"  // quality preset
                                   + " UM=U"  // net-cut metric
                                   + " WI=1"  // write partition info
                                   + " BO=C"  // balance on cell weights
                                   + (config.partition.verbose_output ? " OD=2" : " > /dev/null");
        break;
    }

    LOG(initial_partitioner_call);
    LOGVAR(config.partition.hmetis_ub_factor);
    std::system(initial_partitioner_call.c_str());

    io::readPartitionFile(config.partition.coarse_graph_partition_filename, partitioning);
    ASSERT(partitioning.size() == hg.numNodes(), "Partition file has incorrect size");

    current_cut = metrics::hyperedgeCut(hg, hg_to_hmetis, partitioning);
    DBG(dbg_partition_initial_partitioning, "attempt " << attempt << " seed("
        << seed << "):" << current_cut << " - balance=" << metrics::imbalance(hg,
                                                                              hg_to_hmetis,
                                                                              partitioning,
                                                                              config));
    Stats::instance().add("initialCut_" + std::to_string(attempt), 0, current_cut);

    if (current_cut < best_cut) {
      DBG(dbg_partition_initial_partitioning, "Attempt " << attempt
          << " improved initial cut from " << best_cut << " to " << current_cut);
      best_partitioning.swap(partitioning);
      best_cut = current_cut;
    }
    partitioning.clear();
  }

  ASSERT(best_cut != std::numeric_limits<HyperedgeWeight>::max(), "No min cut calculated");
  for (size_t i = 0; i < best_partitioning.size(); ++i) {
    hg.setNodePart(hmetis_to_hg[i], best_partitioning[i]);
  }
  ASSERT(metrics::hyperedgeCut(hg) == best_cut, "Cut induced by hypergraph does not equal "
         << "best initial cut");
>>>>>>> 5947a984
}
}
// namespace partition<|MERGE_RESOLUTION|>--- conflicted
+++ resolved
@@ -20,7 +20,6 @@
 using datastructure::reindex;
 
 namespace partition {
-<<<<<<< HEAD
 void Partitioner::performInitialPartitioning(Hypergraph& hg,
 		const Configuration& config) {
 	io::printHypergraphInfo(hg,
@@ -107,9 +106,10 @@
 					partitioning);
 			ASSERT(partitioning.size() == hg.numNodes(),
 					"Partition file has incorrect size");
+
 			current_cut = metrics::hyperedgeCut(hg, hg_to_hmetis, partitioning);
 			DBG(dbg_partition_initial_partitioning,
-					"attempt " << attempt << " seed(" << seed << "):" << current_cut << " - balance=" << metrics::imbalance(hg, hg_to_hmetis, partitioning, config.partition.k));
+					"attempt " << attempt << " seed(" << seed << "):" << current_cut << " - balance=" << metrics::imbalance(hg, hg_to_hmetis, partitioning, config));
 			Stats::instance().add("initialCut_" + std::to_string(attempt), 0,
 					current_cut);
 
@@ -138,7 +138,8 @@
 		double init_alpha = config.initial_partitioning.init_alpha;
 
 		double best_imbalance = std::numeric_limits<double>::max();
-		std::vector<PartitionID> best_imbalanced_partition(extracted_init_hypergraph.first->numNodes(),0);
+		std::vector<PartitionID> best_imbalanced_partition(
+				extracted_init_hypergraph.first->numNodes(), 0);
 
 		do {
 			extracted_init_hypergraph.first->resetPartitioning();
@@ -159,14 +160,9 @@
 								new_config.initial_partitioning.seed = seed;
 								new_config.partition.seed = seed;
 								for (int i = 0; i < new_config.initial_partitioning.k; i++) {
-									new_config.initial_partitioning.perfect_balance_partition_weight.push_back(
-											ceil(
-													static_cast<double>(extracted_init_hypergraph.first->totalWeight())
-													/ static_cast<double>(new_config.initial_partitioning.k)));
+									new_config.initial_partitioning.perfect_balance_partition_weight.push_back(config.partition.perfect_balance_part_weights[i % 2]);
 									new_config.initial_partitioning.upper_allowed_partition_weight.push_back(
-											ceil(
-													static_cast<double>(extracted_init_hypergraph.first->totalWeight())
-													/ static_cast<double>(new_config.initial_partitioning.k))
+											new_config.initial_partitioning.perfect_balance_partition_weight[i]
 											* (1.0 + new_config.partition.epsilon));
 								}
 								ConfigurationManager::setHypergraphDependingParameters(new_config,*extracted_init_hypergraph.first);
@@ -186,124 +182,27 @@
 								*extracted_init_hypergraph.first, init_config));
 				(*partitioner).partition(init_config.initial_partitioning.k);
 			}
-			double imbalance = metrics::imbalance(*extracted_init_hypergraph.first,config.partition.k);
-			if(imbalance < best_imbalance) {
-				for(HypernodeID hn : extracted_init_hypergraph.first->nodes()) {
-					best_imbalanced_partition[hn] = extracted_init_hypergraph.first->partID(hn);
+			double imbalance = metrics::imbalance(
+					*extracted_init_hypergraph.first, config);
+			if (imbalance < best_imbalance) {
+				for (HypernodeID hn : extracted_init_hypergraph.first->nodes()) {
+					best_imbalanced_partition[hn] =
+							extracted_init_hypergraph.first->partID(hn);
 				}
 			}
 			init_alpha -= 0.1;
-		} while (metrics::imbalance(*extracted_init_hypergraph.first,config.partition.k) > config.partition.epsilon && init_alpha > 0.0);
+		} while (metrics::imbalance(*extracted_init_hypergraph.first, config)
+				> config.partition.epsilon && init_alpha > 0.9);
 
 		for (HypernodeID hn : extracted_init_hypergraph.first->nodes()) {
 			PartitionID part = extracted_init_hypergraph.first->partID(hn);
-			if(part != best_imbalanced_partition[hn]) {
+			if (part != best_imbalanced_partition[hn]) {
 				part = best_imbalanced_partition[hn];
 			}
-			hg.setNodePart(mapping[hn],
-					part);
+			hg.setNodePart(mapping[hn], part);
 		}
 
 	}
-=======
-void Partitioner::performInitialPartitioning(Hypergraph& hg, const Configuration& config) {
-  io::printHypergraphInfo(hg, config.partition.coarse_graph_filename.substr(
-                            config.partition.coarse_graph_filename.find_last_of("/") + 1));
-
-  DBG(dbg_partition_initial_partitioning, "# unconnected hypernodes = "
-      << std::to_string([&]() {
-      HypernodeID count = 0;
-      for (const HypernodeID hn : hg.nodes()) {
-        if (hg.nodeDegree(hn) == 0) {
-          ++count;
-        }
-      }
-      return count;
-    } ()));
-
-  HmetisToCoarsenedMapping hmetis_to_hg(hg.numNodes(), 0);
-  CoarsenedToHmetisMapping hg_to_hmetis;
-  createMappingsForInitialPartitioning(hmetis_to_hg, hg_to_hmetis, hg);
-
-  switch (config.partition.initial_partitioner) {
-    case InitialPartitioner::hMetis:
-      io::writeHypergraphForhMetisPartitioning(hg, config.partition.coarse_graph_filename,
-                                               hg_to_hmetis);
-      break;
-    case InitialPartitioner::PaToH:
-      io::writeHypergraphForPaToHPartitioning(hg, config.partition.coarse_graph_filename,
-                                              hg_to_hmetis);
-      break;
-  }
-
-  std::vector<PartitionID> partitioning;
-  std::vector<PartitionID> best_partitioning;
-  partitioning.reserve(hg.numNodes());
-  best_partitioning.reserve(hg.numNodes());
-
-  HyperedgeWeight best_cut = std::numeric_limits<HyperedgeWeight>::max();
-  HyperedgeWeight current_cut = std::numeric_limits<HyperedgeWeight>::max();
-
-  std::uniform_int_distribution<int> int_dist;
-  std::mt19937 generator(config.partition.seed);
-
-  for (int attempt = 0; attempt < config.partition.initial_partitioning_attempts; ++attempt) {
-    int seed = int_dist(generator);
-    std::string initial_partitioner_call;
-    switch (config.partition.initial_partitioner) {
-      case InitialPartitioner::hMetis:
-        initial_partitioner_call = config.partition.initial_partitioner_path + " "
-                                   + config.partition.coarse_graph_filename
-                                   + " " + std::to_string(config.partition.k)
-                                   + " -seed=" + std::to_string(seed)
-                                   + " -ufactor=" + std::to_string(config.partition.hmetis_ub_factor < 0.1 ? 0.1 : config.partition.hmetis_ub_factor)
-                                   + (config.partition.verbose_output ? "" : " > /dev/null");
-        break;
-      case InitialPartitioner::PaToH:
-        initial_partitioner_call = config.partition.initial_partitioner_path + " "
-                                   + config.partition.coarse_graph_filename
-                                   + " " + std::to_string(config.partition.k)
-                                   + " SD=" + std::to_string(seed)
-                                   + " FI=" + std::to_string(config.partition.epsilon)
-                                   + " PQ=Q"  // quality preset
-                                   + " UM=U"  // net-cut metric
-                                   + " WI=1"  // write partition info
-                                   + " BO=C"  // balance on cell weights
-                                   + (config.partition.verbose_output ? " OD=2" : " > /dev/null");
-        break;
-    }
-
-    LOG(initial_partitioner_call);
-    LOGVAR(config.partition.hmetis_ub_factor);
-    std::system(initial_partitioner_call.c_str());
-
-    io::readPartitionFile(config.partition.coarse_graph_partition_filename, partitioning);
-    ASSERT(partitioning.size() == hg.numNodes(), "Partition file has incorrect size");
-
-    current_cut = metrics::hyperedgeCut(hg, hg_to_hmetis, partitioning);
-    DBG(dbg_partition_initial_partitioning, "attempt " << attempt << " seed("
-        << seed << "):" << current_cut << " - balance=" << metrics::imbalance(hg,
-                                                                              hg_to_hmetis,
-                                                                              partitioning,
-                                                                              config));
-    Stats::instance().add("initialCut_" + std::to_string(attempt), 0, current_cut);
-
-    if (current_cut < best_cut) {
-      DBG(dbg_partition_initial_partitioning, "Attempt " << attempt
-          << " improved initial cut from " << best_cut << " to " << current_cut);
-      best_partitioning.swap(partitioning);
-      best_cut = current_cut;
-    }
-    partitioning.clear();
-  }
-
-  ASSERT(best_cut != std::numeric_limits<HyperedgeWeight>::max(), "No min cut calculated");
-  for (size_t i = 0; i < best_partitioning.size(); ++i) {
-    hg.setNodePart(hmetis_to_hg[i], best_partitioning[i]);
-  }
-  ASSERT(metrics::hyperedgeCut(hg) == best_cut, "Cut induced by hypergraph does not equal "
-         << "best initial cut");
->>>>>>> 5947a984
 }
 }
 // namespace partition
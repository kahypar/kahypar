/***************************************************************************
 *  Copyright (C) 2014 Sebastian Schlag <sebastian.schlag@kit.edu>
 **************************************************************************/

#include "gmock/gmock.h"

#include "lib/datastructure/Hypergraph.h"
#include "lib/definitions.h"
#include "partition/coarsening/HeuristicHeavyEdgeCoarsener.h"
#include "partition/refinement/IRefiner.h"

using::testing::AnyOf;
using::testing::DoubleEq;
using::testing::Eq;
using::testing::Le;
using::testing::Test;

using defs::INVALID_PARTITION;

using datastructure::HypergraphType;
using datastructure::HyperedgeIndexVector;
using datastructure::HyperedgeWeightVector;
using datastructure::HypernodeWeightVector;
using datastructure::HyperedgeVector;
using datastructure::HypernodeID;
using datastructure::HypernodeWeight;
using datastructure::HyperedgeWeight;

namespace partition {
typedef Rater<HypergraphType, defs::RatingType, FirstRatingWins> FirstWinsRater;
typedef HeuristicHeavyEdgeCoarsener<HypergraphType, FirstWinsRater> CoarsenerType;

template <typename Hypergraph>
class DummyRefiner : public IRefiner<Hypergraph>{
  void refine(HypernodeID, HypernodeID, HyperedgeWeight&,
              double, double&) { }
};

class ACoarsener : public Test {
  public:
  explicit ACoarsener(HypergraphType* graph =
                        new HypergraphType(7, 4, HyperedgeIndexVector { 0, 2, 6, 9, /*sentinel*/ 12 },
                                           HyperedgeVector { 0, 2, 0, 1, 3, 4, 3, 4, 6, 2, 5, 6 })) :
    hypergraph(graph),
    config(),
    coarsener(*hypergraph, config),
    refiner(new DummyRefiner<HypergraphType>()) {
    config.coarsening.threshold_node_weight = 5;
  }

  std::unique_ptr<HypergraphType> hypergraph;
  Configuration<HypergraphType> config;
  CoarsenerType coarsener;
  std::unique_ptr<IRefiner<HypergraphType> > refiner;

  private:
  DISALLOW_COPY_AND_ASSIGN(ACoarsener);
};

class ACoarsenerWithThresholdWeight3 : public ACoarsener {
  public:
  ACoarsenerWithThresholdWeight3() :
    ACoarsener() {
    config.coarsening.threshold_node_weight = 3;
  }
};

TEST_F(ACoarsener, RemovesHyperedgesOfSizeOneDuringCoarsening) {
  coarsener.coarsen(2);
  ASSERT_THAT(hypergraph->edgeIsEnabled(0), Eq(false));
  ASSERT_THAT(hypergraph->edgeIsEnabled(2), Eq(false));
}

TEST_F(ACoarsener, DecreasesNumberOfPinsWhenRemovingHyperedgesOfSizeOne) {
  coarsener.coarsen(6);
  ASSERT_THAT(hypergraph->edgeIsEnabled(0), Eq(false));

  ASSERT_THAT(hypergraph->numPins(), Eq(10));
}

TEST_F(ACoarsener, ReAddsHyperedgesOfSizeOneDuringUncoarsening) {
  coarsener.coarsen(2);
  ASSERT_THAT(hypergraph->edgeIsEnabled(0), Eq(false));
  ASSERT_THAT(hypergraph->edgeIsEnabled(2), Eq(false));
  hypergraph->changeNodePartition(1, INVALID_PARTITION, 0);
  hypergraph->changeNodePartition(3, INVALID_PARTITION, 1);

  coarsener.uncoarsen(*refiner);

  ASSERT_THAT(hypergraph->edgeIsEnabled(0), Eq(true));
  ASSERT_THAT(hypergraph->edgeIsEnabled(2), Eq(true));
  ASSERT_THAT(hypergraph->edgeSize(1), Eq(4));
  ASSERT_THAT(hypergraph->edgeSize(3), Eq(3));
}

TEST_F(ACoarsener, SelectsNodePairToContractBasedOnHighestRating) {
  coarsener.coarsen(6);
  ASSERT_THAT(hypergraph->nodeIsEnabled(2), Eq(false));
  ASSERT_THAT(coarsener._history.top().contraction_memento.u, Eq(0));
  ASSERT_THAT(coarsener._history.top().contraction_memento.v, Eq(2));
}

TEST_F(ACoarsener, RemovesParallelHyperedgesDuringCoarsening) {
  coarsener.coarsen(2);
  ASSERT_THAT(hypergraph->edgeIsEnabled(3), Eq(false));
  ASSERT_THAT(hypergraph->edgeIsEnabled(1), Eq(true));
}

TEST_F(ACoarsener, UpdatesEdgeWeightOfRepresentativeHyperedgeOnParallelHyperedgeRemoval) {
  coarsener.coarsen(2);
  ASSERT_THAT(hypergraph->edgeWeight(1), Eq(2));
}
TEST_F(ACoarsener, DecreasesNumberOfHyperedgesOnParallelHyperedgeRemoval) {
  coarsener.coarsen(2);
  ASSERT_THAT(hypergraph->numEdges(), Eq(1));
}

TEST_F(ACoarsener, DecreasesNumberOfPinsOnParallelHyperedgeRemoval) {
  coarsener.coarsen(2);
  ASSERT_THAT(hypergraph->numPins(), Eq(2));
}

TEST_F(ACoarsener, RestoresParallelHyperedgesDuringUncoarsening) {
  coarsener.coarsen(2);
  hypergraph->changeNodePartition(1, INVALID_PARTITION, 0);
  hypergraph->changeNodePartition(3, INVALID_PARTITION, 1);

  coarsener.uncoarsen(*refiner);

  ASSERT_THAT(hypergraph->edgeSize(1), Eq(4));
  ASSERT_THAT(hypergraph->edgeSize(3), Eq(3));
  ASSERT_THAT(hypergraph->edgeWeight(1), Eq(1));
  ASSERT_THAT(hypergraph->edgeWeight(3), Eq(1));
}

TEST(AnUncoarseningOperation, RestoresParallelHyperedgesInReverseOrder) {
  // Artificially constructed hypergraph that enforces the successive removal of
  // two successive parallel hyperedges.
  HyperedgeWeightVector edge_weights { 1, 1, 1, 1 };
  HypernodeWeightVector node_weights { 50, 1, 1 };
  HypergraphType hypergraph(3, 4, HyperedgeIndexVector { 0, 2, 4, 6, /*sentinel*/ 8 },
                            HyperedgeVector { 0, 1, 0, 1, 0, 2, 1, 2 }, &edge_weights,
                            &node_weights);

  Configuration<HypergraphType> config;
  config.coarsening.threshold_node_weight = 4;
  CoarsenerType coarsener(hypergraph, config);
  std::unique_ptr<IRefiner<HypergraphType> > refiner(new DummyRefiner<HypergraphType>());

  coarsener.coarsen(2);
  hypergraph.changeNodePartition(0, INVALID_PARTITION, 0);
  hypergraph.changeNodePartition(1, INVALID_PARTITION, 1);

  // The following assertion is thrown if parallel hyperedges are restored in the order in which
  // they were removed: Assertion `_incidence_array[hypernode(pin).firstInvalidEntry() - 1] == e`
  // failed: Incorrect restore of HE 1. In order to correctly restore the hypergraph during un-
  // coarsening, we have to restore the parallel hyperedges in reverse order!
  coarsener.uncoarsen(*refiner);
}

TEST(AnUncoarseningOperation, RestoresSingleNodeHyperedgesInReverseOrder) {
  // Artificially constructed hypergraph that enforces the successive removal of
  // three single-node hyperedges.
  HyperedgeWeightVector edge_weights { 5, 5, 5, 1 };
  HypernodeWeightVector node_weights { 1, 1, 5 };
  HypergraphType hypergraph(3, 4, HyperedgeIndexVector { 0, 2, 4, 6, /*sentinel*/ 8 },
                            HyperedgeVector { 0, 1, 0, 1, 0, 1, 0, 2 }, &edge_weights,
                            &node_weights);

  Configuration<HypergraphType> config;
  config.coarsening.threshold_node_weight = 4;
  CoarsenerType coarsener(hypergraph, config);
  std::unique_ptr<IRefiner<HypergraphType> > refiner(new DummyRefiner<HypergraphType>());

<<<<<<< HEAD
  coarsener.coarsen(1);
  hypergraph.changeNodePartition(0, INVALID_PARTITION, 0);
=======
  coarsener.coarsen(2);
  hypergraph.changeNodePartition(0, INVALID_PARTITION, 0);
  hypergraph.changeNodePartition(2, INVALID_PARTITION, 0);
>>>>>>> 39b9c70f
  // The following assertion is thrown if parallel hyperedges are restored in the order in which
  // they were removed: Assertion `_incidence_array[hypernode(pin).firstInvalidEntry() - 1] == e`
  // failed: Incorrect restore of HE 0. In order to correctly restore the hypergraph during un-
  // coarsening, we have to restore the single-node hyperedges in reverse order!
  coarsener.uncoarsen(*refiner);
}

TEST_F(ACoarsenerWithThresholdWeight3, DoesNotCoarsenUntilCoarseningLimit) {
  coarsener.coarsen(2);
  HypergraphType& hgr = *hypergraph;
  forall_hypernodes(hn, hgr) {
    ASSERT_THAT(hgr.nodeWeight(*hn), Le(3));
  } endfor
    ASSERT_THAT(hgr.numNodes(), Eq(3));
}
} // namespace partition<|MERGE_RESOLUTION|>--- conflicted
+++ resolved
@@ -172,14 +172,9 @@
   CoarsenerType coarsener(hypergraph, config);
   std::unique_ptr<IRefiner<HypergraphType> > refiner(new DummyRefiner<HypergraphType>());
 
-<<<<<<< HEAD
-  coarsener.coarsen(1);
-  hypergraph.changeNodePartition(0, INVALID_PARTITION, 0);
-=======
   coarsener.coarsen(2);
   hypergraph.changeNodePartition(0, INVALID_PARTITION, 0);
   hypergraph.changeNodePartition(2, INVALID_PARTITION, 0);
->>>>>>> 39b9c70f
   // The following assertion is thrown if parallel hyperedges are restored in the order in which
   // they were removed: Assertion `_incidence_array[hypernode(pin).firstInvalidEntry() - 1] == e`
   // failed: Incorrect restore of HE 0. In order to correctly restore the hypergraph during un-

--- conflicted
+++ resolved
@@ -69,39 +69,12 @@
   protected:
   void removeSingleNodeHyperedges(const HypernodeID rep_node) noexcept {
     _hypergraph_pruner.removeSingleNodeHyperedges(rep_node,
-<<<<<<< HEAD
-                                                  _history_mine.back().one_pin_hes_begin,
-                                                  _history_mine.back().one_pin_hes_size);
-                                                  //_history.top().one_pin_hes_begin,
-                                                  //_history.top().one_pin_hes_size);
-=======
                                                   _history.back().one_pin_hes_begin,
                                                   _history.back().one_pin_hes_size);
->>>>>>> bd3d613f
   }
 
   void removeParallelHyperedges(const HypernodeID rep_node) noexcept {
     _hypergraph_pruner.removeParallelHyperedges(rep_node,
-<<<<<<< HEAD
-                                                _history_mine.back().parallel_hes_begin,
-                                                _history_mine.back().parallel_hes_size);
-                                                //_history.top().parallel_hes_begin,
-                                                //_history.top().parallel_hes_size);
-  }
-
-  void restoreParallelHyperedges() {
-    _hypergraph_pruner.restoreParallelHyperedges(_history_mine.back().parallel_hes_begin,
-                                                 _history_mine.back().parallel_hes_size);
-    //_hypergraph_pruner.restoreParallelHyperedges(_history.top().parallel_hes_begin,
-                                                 //_history.top().parallel_hes_size);
-  }
-
-  void restoreSingleNodeHyperedges() {
-    _hypergraph_pruner.restoreSingleNodeHyperedges(_history_mine.back().one_pin_hes_begin,
-                                                   _history_mine.back().one_pin_hes_size);
-    //_hypergraph_pruner.restoreSingleNodeHyperedges(_history.top().one_pin_hes_begin,
-                                                   //_history.top().one_pin_hes_size);
-=======
                                                 _history.back().parallel_hes_begin,
                                                 _history.back().parallel_hes_size);
   }
@@ -114,7 +87,6 @@
   void restoreSingleNodeHyperedges() noexcept {
     _hypergraph_pruner.restoreSingleNodeHyperedges(_history.back().one_pin_hes_begin,
                                                    _history.back().one_pin_hes_size);
->>>>>>> bd3d613f
   }
 
   void initializeRefiner(IRefiner& refiner) noexcept {
@@ -246,14 +218,8 @@
 
   Hypergraph& _hg;
   const Configuration& _config;
-<<<<<<< HEAD
-  std::stack<CoarseningMemento> _history;
-  std::vector<CoarseningMemento> _history_mine;
-  std::stack<CurrentMaxNodeWeight> _max_hn_weights;
-=======
   std::vector<CoarseningMemento> _history;
   std::vector<CurrentMaxNodeWeight> _max_hn_weights;
->>>>>>> bd3d613f
   Stats _stats;
   HypergraphPruner _hypergraph_pruner;
 };

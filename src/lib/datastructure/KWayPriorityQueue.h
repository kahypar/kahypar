/***************************************************************************
 *  Copyright (C) 2014 Sebastian Schlag <sebastian.schlag@kit.edu>
 **************************************************************************/

#ifndef SRC_LIB_DATASTRUCTURE_KWAYPRIORITYQUEUE_H_
#define SRC_LIB_DATASTRUCTURE_KWAYPRIORITYQUEUE_H_

#include "external/binary_heap/NoDataBinaryMaxHeap.h"
#include "external/binary_heap/QueueStorages.hpp"
#include "lib/core/Mandatory.h"
#include "lib/definitions.h"
#include "lib/macros.h"

using defs::PartitionID;
using external::NoDataBinaryMaxHeap;
using external::ArrayStorage;

namespace datastructure {

template <typename IDType = Mandatory,
          typename KeyType = Mandatory,
          typename MetaKey = Mandatory,
          typename Storage = ArrayStorage<IDType> >
class KWayPriorityQueue {
  typedef NoDataBinaryMaxHeap<IDType, KeyType, MetaKey, Storage> Heap;

  static const size_t kInvalidIndex = std::numeric_limits<size_t>::max();
  static const PartitionID kInvalidPart = std::numeric_limits<PartitionID>::max();

 public:
  KWayPriorityQueue(const IDType size, const PartitionID k) :
      _heaps(k, Heap(size)),
      _index(k, kInvalidIndex),
      _part(k, kInvalidPart),
      _num_entries(0),
      _num_nonempty_pqs(0) { }

  size_t size(const PartitionID part) const {
    ASSERT(static_cast<unsigned int>(part) < _heaps.size(), "Invalid " << V(part));
    ASSERT(_index[part] != kInvalidIndex, V(part));
    return _heaps[_index[part]].size();
  }

  size_t size() const {
    return _num_entries;
  }

  bool empty(const PartitionID part) const {
    ASSERT(_index[part] != kInvalidIndex, V(part));
    return _heaps[_index[part]].size() == 0;
  }

  bool empty() const {
    return _num_entries == 0;
  }

  void insert(const IDType id, const PartitionID part, const KeyType key) {
    ASSERT(static_cast<unsigned int>(part) < _heaps.size(), "Invalid " << V(part));
    DBG(false, "Insert: (" << id << "," << part << "," << key << ")");
    if (_index[part] == kInvalidIndex) {
      ASSERT(_part[_num_nonempty_pqs] == kInvalidPart, V(_part[_num_nonempty_pqs]));
      _part[_num_nonempty_pqs] = part;
      _heaps[_num_nonempty_pqs].clear(); // lazy clear
      _index[part] = _num_nonempty_pqs++;
    }
    _heaps[_index[part]].push(id, key);
    ++_num_entries;
  }

  void deleteMax(IDType& max_id, KeyType& max_key, PartitionID& max_part) {
    size_t max_index = maxIndex();
    max_part = _part[max_index];
    max_id = _heaps[max_index].getMax();
    max_key = _heaps[max_index].getMaxKey();

    ASSERT(max_index != kInvalidIndex,V(max_index));
    ASSERT(max_key != MetaKey::max(), V(max_key));
    ASSERT(max_part != kInvalidPart, V(max_part) << V(max_id));

    _heaps[max_index].deleteMax();
    if (_heaps[max_index].empty()) {
      --_num_nonempty_pqs;
      swap(max_index, _num_nonempty_pqs);
      _part[_num_nonempty_pqs] = kInvalidPart;
      _index[max_part] = kInvalidIndex;

    }
    --_num_entries;
  }

  void swap(const size_t index_a, const size_t index_b) {
    using std::swap;
    swap(_heaps[index_a], _heaps[index_b]);
    swap(_part[index_a], _part[index_b]);
    swap(_index[_part[index_a]], _index[_part[index_b]]);
    ASSERT(_index[_part[index_a]] == index_a
           && _index[_part[index_b]] ==index_b, "Swap failed");
  }

  IDType max() const {
    LOG("Should only be used for testing");
    return _heaps[maxIndex()].getMax();
  }

  KeyType maxKey() const {
    LOG("Should only be used for testing");
    return _heaps[maxIndex()].getMaxKey();;
  }

  KeyType key(const IDType id, const PartitionID part) const {
    ASSERT(static_cast<unsigned int>(part) < _heaps.size(), "Invalid " << V(part));
    ASSERT(_index[part] < _num_nonempty_pqs, V(part));
    return _heaps[_index[part]].getKey(id);
  }

  bool contains(const IDType id, const PartitionID part) const {
    ASSERT(static_cast<unsigned int>(part) < _heaps.size(), "Invalid " << V(part));
    return _index[part] < _num_nonempty_pqs && _heaps[_index[part]].contains(id);
  }

  // Should be used only for assertions
  bool contains(const IDType id) const {
    for (size_t i = 0; i < _num_nonempty_pqs; ++i) {
      if (_heaps[i].contains(id)) {
        return true;
      }
    }
      return false;
  }

  void updateKey(const IDType id, const PartitionID part, const KeyType key) {
    ASSERT(static_cast<unsigned int>(part) < _heaps.size(), "Invalid " << V(part));
<<<<<<< HEAD
    DBG(false, "Update: (" << id << "," << part << "," << key << ")");
    DBG(false, "Buffer state: key=" <<  _buf.getKey(part));
    DBG(false, "Heap state: key=" << _heaps[part].getMaxKey() << " id=" << _heaps[part].getMax());
    _heaps[part].updateKey(id, key);
    _buf.updateKey(part, _heaps[part].getMaxKey());
    //ASSERT(!_enabled[part] || _buf.getKey(part) == _heaps[part].getMaxKey(),
               //"buf.key=" << _buf.getKey(part) << "!=" << _heaps[part].getMaxKey());
=======
    ASSERT(_index[part] < _num_nonempty_pqs, V(part));
    _heaps[_index[part]].updateKey(id, key);
>>>>>>> cf250a13
  }

  void remove(const IDType id, const PartitionID part) {
    ASSERT(static_cast<unsigned int>(part) < _heaps.size(), "Invalid " << V(part));
    ASSERT(_index[part] < _num_nonempty_pqs, V(part));
    ASSERT(_heaps[_index[part]].contains(id), V(id) << V(part));
    _heaps[_index[part]].deleteNode(id);
    if (_heaps[_index[part]].empty()) {
      --_num_nonempty_pqs;
      swap(_index[part], _num_nonempty_pqs);
      _part[_num_nonempty_pqs] = kInvalidPart;
      _index[part] = kInvalidIndex;
    }
    --_num_entries;
  }

  void clear() {
    for (size_t i = 0; i < _heaps.size(); ++i) {
      _index[i] = kInvalidIndex;
      _part[i] = kInvalidPart;
    }
    _num_entries = 0;
    _num_nonempty_pqs = 0;
  }

 private:
  size_t maxIndex() const {
    size_t max_index = kInvalidIndex;
    KeyType max_key = std::numeric_limits<KeyType>::min();
    for (size_t index = 0; index < _num_nonempty_pqs; ++index) {
      ASSERT(!_heaps[index].empty(), V(index));
      const KeyType key = _heaps[index].getMaxKey();
      if (key > max_key) {
        max_key = key;
        max_index = index;
      }
    }
    ASSERT(max_index != kInvalidIndex,V(max_index));
    return max_index;
  }

  std::vector<Heap> _heaps;
  std::vector<size_t> _index; // part to index mapping
  std::vector<PartitionID> _part; // index to part mapping
  size_t _num_entries;
  size_t _num_nonempty_pqs;
  DISALLOW_COPY_AND_ASSIGN(KWayPriorityQueue);
};

template <typename IDType,
          typename KeyType,
          typename MetaKey,
          class Storage >
constexpr size_t KWayPriorityQueue<IDType,KeyType,MetaKey,Storage>::kInvalidIndex;
template <typename IDType,
          typename KeyType,
          typename MetaKey,
          class Storage >
constexpr PartitionID KWayPriorityQueue<IDType,KeyType,MetaKey,Storage>::kInvalidPart;
} // namespace datastructure

#endif  // SRC_LIB_DATASTRUCTURE_KWAYPRIORITYQUEUE_H_<|MERGE_RESOLUTION|>--- conflicted
+++ resolved
@@ -130,18 +130,8 @@
 
   void updateKey(const IDType id, const PartitionID part, const KeyType key) {
     ASSERT(static_cast<unsigned int>(part) < _heaps.size(), "Invalid " << V(part));
-<<<<<<< HEAD
-    DBG(false, "Update: (" << id << "," << part << "," << key << ")");
-    DBG(false, "Buffer state: key=" <<  _buf.getKey(part));
-    DBG(false, "Heap state: key=" << _heaps[part].getMaxKey() << " id=" << _heaps[part].getMax());
-    _heaps[part].updateKey(id, key);
-    _buf.updateKey(part, _heaps[part].getMaxKey());
-    //ASSERT(!_enabled[part] || _buf.getKey(part) == _heaps[part].getMaxKey(),
-               //"buf.key=" << _buf.getKey(part) << "!=" << _heaps[part].getMaxKey());
-=======
     ASSERT(_index[part] < _num_nonempty_pqs, V(part));
     _heaps[_index[part]].updateKey(id, key);
->>>>>>> cf250a13
   }
 
   void remove(const IDType id, const PartitionID part) {

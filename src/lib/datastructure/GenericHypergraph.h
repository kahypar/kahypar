--- conflicted
+++ resolved
@@ -24,7 +24,6 @@
 using core::Empty;
 
 namespace datastructure {
-<<<<<<< HEAD
 template<typename Iterator>
 Iterator begin(std::pair<Iterator, Iterator>& x) {
 	return std::move(x.first);
@@ -33,16 +32,6 @@
 template<typename Iterator>
 Iterator end(std::pair<Iterator, Iterator>& x) {
 	return std::move(x.second);
-=======
-template <typename Iterator>
-Iterator begin(std::pair<Iterator, Iterator>& x) {
-  return std::move(x.first);
-}
-
-template <typename Iterator>
-Iterator end(std::pair<Iterator, Iterator>& x) {
-  return std::move(x.second);
->>>>>>> 791c35df
 }
 
 static const bool dbg_hypergraph_uncontraction = false;
@@ -56,8 +45,8 @@
 		typename PartitionIDType_ = Mandatory, class HypernodeData_ = Empty,
 		class HyperedgeData_ = Empty>
 class GenericHypergraph {
-<<<<<<< HEAD
-	//export template parameters
+  // export template parameters
+
 public:
 	using HypernodeID = HypernodeType_;
 	using HyperedgeID = HyperedgeType_;
@@ -86,15 +75,14 @@
 	using PinHandleIterator = typename std::vector<VertexID>::iterator;
 
 public:
-
 	using HyperedgeIndexVector = std::vector<size_t>;
 	using HyperedgeVector = std::vector<HypernodeID>;
 	using HypernodeWeightVector = std::vector<HypernodeWeight>;
 	using HyperedgeWeightVector = std::vector<HyperedgeWeight>;
 	using ContractionMemento = Memento;
-	using IncidenceIterator = typename std::vector<VertexID>::const_iterator;
-	using HypernodeIterator = VertexIterator<const std::vector<HypernodeVertex>>;
-	using HyperedgeIterator = VertexIterator<const std::vector<HyperedgeVertex>>;
+  using IncidenceIterator = typename std::vector<VertexID>::const_iterator;
+  using HypernodeIterator = VertexIterator<const std::vector<HypernodeVertex> >;
+  using HyperedgeIterator = VertexIterator<const std::vector<HyperedgeVertex> >;
 
 	enum {
 		kInvalidPartition = -1, kDeletedPartition = -2
@@ -108,7 +96,7 @@
 		EdgeAndNodeWeights = 11,
 	};
 
-private:
+ private:
 	static const HypernodeID kInvalidCount =
 			std::numeric_limits<HypernodeID>::max();
 
@@ -116,7 +104,7 @@
 #pragma GCC diagnostic ignored "-Weffc++"
 	template<typename VertexTypeTraits, class InternalVertexData>
 	class InternalVertex: public InternalVertexData {
-	public:
+ public:
 		using WeightType = typename VertexTypeTraits::WeightType;
 		using IDType = typename VertexTypeTraits::IDType;
 
@@ -129,24 +117,22 @@
 		InternalVertex() noexcept :
 		_begin(0),
 		_size(0),
-		_weight(0),
+      _weight(1),
 		_valid(true) {}
 
 		InternalVertex(InternalVertex&& other) noexcept :
 		_begin(std::forward<IDType>(other._begin)),
 		_size(std::forward<IDType>(other._size)),
 		_weight(std::forward<WeightType>(other._weight)),
-		_valid(std::forward<bool>(other._valid)) {
-		}
+      _valid(std::forward<bool>(other._valid)) { }
 
 		InternalVertex(const InternalVertex& other) noexcept :
-		_begin(other._begin),
-		_size(other._size),
-		_weight(other._weight),
-		_valid(other._valid) {
-		}
-
-		InternalVertex& operator=(InternalVertex&&) = default;
+      _begin(other._begin),
+      _size(other._size),
+      _weight(other._weight),
+      _valid(other._valid) { }
+
+    InternalVertex& operator= (InternalVertex&&) = default;
 
 		void disable() noexcept {
 			ASSERT(!isDisabled(), "Vertex is already disabled");
@@ -204,31 +190,31 @@
 			_weight = weight;
 		}
 
-		bool operator == (const InternalVertex& rhs) const noexcept {
+    bool operator== (const InternalVertex& rhs) const noexcept {
 			return _begin == rhs._begin && _size == rhs._size && _weight == rhs._weight;
 		}
 
-		bool operator != (const InternalVertex& rhs) const noexcept {
-			return !operator == (this, rhs);
-		}
-
-		bool operator < (const InternalVertex& rhs) const noexcept {
+    bool operator!= (const InternalVertex& rhs) const noexcept {
+      return !operator== (this, rhs);
+		}
+
+    bool operator< (const InternalVertex& rhs) const noexcept {
 			return _begin < rhs._begin;
 		}
 
-		bool operator > (const InternalVertex& rhs) const noexcept {
-			return operator < (rhs, this);
-		}
-
-		bool operator <= (const InternalVertex& rhs) const noexcept {
-			return !operator > (this, rhs);
-		}
-
-		bool operator >= (const InternalVertex& rhs) const noexcept {
-			return !operator < (this, rhs);
-		}
-
-	private:
+    bool operator> (const InternalVertex& rhs) const noexcept {
+      return operator< (rhs, this);
+		}
+
+    bool operator<= (const InternalVertex& rhs) const noexcept {
+      return !operator> (this, rhs);
+		}
+
+    bool operator>= (const InternalVertex& rhs) const noexcept {
+      return !operator< (this, rhs);
+		}
+
+ private:
 		IDType _begin;
 		IDType _size;
 		WeightType _weight;
@@ -240,10 +226,10 @@
 	class VertexIterator {
 		using IDType = typename ContainerType::value_type::IDType;
 
-	public:
+ public:
 		VertexIterator(const VertexIterator& other) = delete;
-		VertexIterator& operator=(const VertexIterator& other) = delete;
-		VertexIterator& operator=(VertexIterator&& other) = default;
+    VertexIterator& operator= (const VertexIterator& other) = delete;
+    VertexIterator& operator= (VertexIterator&& other) = default;
 
 		VertexIterator() noexcept :
 		_id(0),
@@ -255,7 +241,7 @@
 		_max_id(max_id),
 		_container(container) {
 			if (_id != _max_id && (*_container)[_id].isDisabled()) {
-				operator ++ ();
+        operator++ ();
 			}
 		}
 
@@ -264,11 +250,11 @@
 		_max_id(std::move(other._max_id)),
 		_container(std::move(other._container)) {}
 
-		IDType operator * () const noexcept {
+    IDType operator* () const noexcept {
 			return _id;
 		}
 
-		VertexIterator& operator ++ () noexcept {
+    VertexIterator& operator++ () noexcept {
 			ASSERT(_id < _max_id, "Hypernode iterator out of bounds");
 			do {
 				++_id;
@@ -276,16 +262,16 @@
 			return *this;
 		}
 
-		VertexIterator operator ++ (int) noexcept {
+    VertexIterator operator++ (int) noexcept {
 			VertexIterator copy = *this;
-			operator ++ ();
+      operator++ ();
 			return copy;
 		}
 
-		friend VertexIterator end<>(std::pair<VertexIterator,VertexIterator>& x);
-		friend VertexIterator begin<>(std::pair<VertexIterator,VertexIterator>& x);
-
-		VertexIterator& operator -- () noexcept {
+    friend VertexIterator end<>(std::pair<VertexIterator, VertexIterator>& x);
+    friend VertexIterator begin<>(std::pair<VertexIterator, VertexIterator>& x);
+
+    VertexIterator& operator-- () noexcept {
 			ASSERT(_id > 0, "Hypernode iterator out of bounds");
 			do {
 				--_id;
@@ -293,17 +279,17 @@
 			return *this;
 		}
 
-		VertexIterator operator -- (int) noexcept {
+    VertexIterator operator-- (int) noexcept {
 			VertexIterator copy = *this;
-			operator -- ();
+      operator-- ();
 			return copy;
 		}
 
-		bool operator != (const VertexIterator& rhs) noexcept {
+    bool operator!= (const VertexIterator& rhs) noexcept {
 			return _id != rhs._id;
 		}
 
-	private:
+ private:
 		IDType _id;
 		const IDType _max_id;
 		const ContainerType* _container;
@@ -311,8 +297,8 @@
 
 	struct Memento {
 		Memento(const Memento& other) = delete;
-		Memento& operator=(const Memento& other) = delete;
-		Memento& operator=(Memento&& other) = default;
+    Memento& operator= (const Memento& other) = delete;
+    Memento& operator= (Memento&& other) = default;
 
 		Memento(HypernodeID u_, HypernodeID u_first_entry_, HypernodeID u_size_,
 				HypernodeID v_) noexcept :
@@ -322,10 +308,10 @@
 		v(v_) {}
 
 		Memento(Memento&& other) noexcept :
-		u(std::move(other.u)),
-		u_first_entry(std::move(other.u_first_entry)),
-		u_size(std::move(other.u_size)),
-		v(std::move(other.v)) {}
+      u(std::move(other.u)),
+      u_first_entry(std::move(other.u_first_entry)),
+      u_size(std::move(other.u_size)),
+      v(std::move(other.v)) { }
 
 		const HypernodeID u;
 		const HypernodeID u_first_entry;
@@ -336,6 +322,10 @@
 	struct PartInfo {
 		HypernodeWeight weight;
 		HypernodeID size;
+
+    bool operator== (const PartInfo& other) const {
+      return weight == other.weight && size == other.size;
+    }
 	};
 
 	struct HypernodeTraits {
@@ -349,20 +339,21 @@
 	};
 
 public:
-	GenericHypergraph(const GenericHypergraph &) = delete;
-	GenericHypergraph(GenericHypergraph &&) = delete;
+  GenericHypergraph(const GenericHypergraph&) = delete;
+  GenericHypergraph(GenericHypergraph&&) = delete;
 	GenericHypergraph& operator= (const GenericHypergraph&) = delete;
 	GenericHypergraph& operator= (GenericHypergraph&&) = delete;
 
 	GenericHypergraph(HypernodeID num_hypernodes, HyperedgeID num_hyperedges,
-			const HyperedgeIndexVector& index_vector,
-			const HyperedgeVector& edge_vector,
-			PartitionID k = 2,
-			const HyperedgeWeightVector* hyperedge_weights = nullptr,
-			const HypernodeWeightVector* hypernode_weights = nullptr) noexcept :
+                    const HyperedgeIndexVector& index_vector,
+                    const HyperedgeVector& edge_vector,
+                    PartitionID k = 2,
+                    const HyperedgeWeightVector* hyperedge_weights = nullptr,
+                    const HypernodeWeightVector* hypernode_weights = nullptr) noexcept :
 	_num_hypernodes(num_hypernodes),
 	_num_hyperedges(num_hyperedges),
 	_num_pins(edge_vector.size()),
+    _total_weight(0),
 	_k(k),
 	_type(Type::Unweighted),
 	_current_num_hypernodes(_num_hypernodes),
@@ -378,7 +369,6 @@
 	_processed_hyperedges(_num_hyperedges),
 	_active_hyperedges_u(_num_hyperedges),
 	_active_hyperedges_v(_num_hyperedges) {
-
 		VertexID edge_vector_index = 0;
 		for (HyperedgeID i = 0; i < _num_hyperedges; ++i) {
 			hyperedge(i).setFirstEntry(edge_vector_index);
@@ -388,7 +378,7 @@
 				hypernode(edge_vector[pin_index]).increaseSize();
 				++edge_vector_index;
 			}
-			//_pins_in_part[i].resize(_k);
+      // _pins_in_part[i].resize(_k);
 		}
 
 		hypernode(0).setFirstEntry(_num_pins);
@@ -419,7 +409,10 @@
 			has_hypernode_weights = true;
 			for (HypernodeID i = 0; i < _num_hypernodes; ++i) {
 				hypernode(i).setWeight((*hypernode_weights)[i]);
-			}
+        _total_weight += (*hypernode_weights)[i];
+			}
+    } else {
+      _total_weight = _num_hypernodes;
 		}
 
 		if (has_hyperedge_weights && has_hypernode_weights) {
@@ -429,14 +422,13 @@
 		} else if (has_hypernode_weights) {
 			_type = Type::NodeWeights;
 		}
-
 	}
 
 	void printHyperedgeInfo() const {
 		for (HyperedgeID i = 0; i < _num_hyperedges; ++i) {
 			if (!hyperedge(i).isDisabled()) {
 				std::cout << "hyperedge " << i << ": begin=" << hyperedge(i).firstEntry() << " size="
-				<< hyperedge(i).size() << " weight=" << hyperedge(i).weight() << std::endl;
+        << hyperedge(i).size() << " weight=" << hyperedge(i).weight() << std::endl;
 			}
 		}
 	}
@@ -445,7 +437,7 @@
 		for (HypernodeID i = 0; i < _num_hypernodes; ++i) {
 			if (!hypernode(i).isDisabled()) {
 				std::cout << "hypernode " << i << ": begin=" << hypernode(i).firstEntry() << " size="
-				<< hypernode(i).size() << " weight=" << hypernode(i).weight() << std::endl;
+        << hypernode(i).size() << " weight=" << hypernode(i).weight() << std::endl;
 			}
 		}
 	}
@@ -479,7 +471,7 @@
 		printHyperedgeInfo();
 		printHypernodes();
 		printHyperedges();
-		//printIncidenceArray();
+    // printIncidenceArray();
 	}
 
 	void printEdgeState(const HyperedgeID e) const {
@@ -509,31 +501,31 @@
 		std::cout << std::endl;
 	}
 
-	std::pair<IncidenceIterator,IncidenceIterator> incidentEdges(const HypernodeID u) const noexcept {
+  std::pair<IncidenceIterator, IncidenceIterator> incidentEdges(const HypernodeID u) const noexcept {
 		ASSERT(!hypernode(u).isDisabled(), "Hypernode " << u << " is disabled");
 		return std::move(std::make_pair(_incidence_array.cbegin() + hypernode(u).firstEntry(),
 						_incidence_array.cbegin() + hypernode(u).firstInvalidEntry()));
 	}
 
-	std::pair<IncidenceIterator,IncidenceIterator> pins(const HyperedgeID e) const noexcept {
+  std::pair<IncidenceIterator, IncidenceIterator> pins(const HyperedgeID e) const noexcept {
 		ASSERT(!hyperedge(e).isDisabled(), "Hyperedge " << e << " is disabled");
 		return std::move(std::make_pair(_incidence_array.cbegin() + hyperedge(e).firstEntry(),
 						_incidence_array.cbegin() + hyperedge(e).firstInvalidEntry()));
 	}
 
-	std::pair<HypernodeIterator,HypernodeIterator> nodes() const noexcept {
+  std::pair<HypernodeIterator, HypernodeIterator> nodes() const noexcept {
 		return std::move(std::make_pair(HypernodeIterator(&_hypernodes, 0, _num_hypernodes),
-						HypernodeIterator(&_hypernodes, _num_hypernodes,
-								_num_hypernodes)));
-	}
-
-	std::pair<HyperedgeIterator,HyperedgeIterator> edges() const noexcept {
+                                    HypernodeIterator(&_hypernodes, _num_hypernodes,
+                                                      _num_hypernodes)));
+	}
+
+  std::pair<HyperedgeIterator, HyperedgeIterator> edges() const noexcept {
 		return std::move(std::make_pair(HyperedgeIterator(&_hyperedges, 0, _num_hyperedges),
 						HyperedgeIterator(&_hyperedges, _num_hyperedges,
 								_num_hyperedges)));
 	}
 
-	const ConnectivitySet& connectivitySet(const HyperedgeID he) const noexcept {
+  const ConnectivitySet & connectivitySet(const HyperedgeID he) const noexcept {
 		ASSERT(!hyperedge(he).isDisabled(), "Hyperedge " << he << " is disabled");
 		return _connectivity_sets[he];
 	}
@@ -684,12 +676,12 @@
 
 			ASSERT([&]() -> bool {
 						HypernodeID num_pins = 0;
-						for (PartitionID i=0; i < _k; ++i) {
+          for (PartitionID i = 0; i < _k; ++i) {
 							num_pins += pinCountInPart(he, i);
 						}
 						return num_pins == edgeSize(he);
-					}(),
-					"Incorrect calculation of pin counts");
+        } (),
+             "Incorrect calculation of pin counts");
 		}
 	}
 
@@ -697,7 +689,7 @@
 	void setNodePart(const HypernodeID hn, const PartitionID id) noexcept {
 		ASSERT(!hypernode(hn).isDisabled(), "Hypernode " << hn << " is disabled");
 		ASSERT(partID(hn) == kInvalidPartition, "Hypernode" << hn << " is not unpartitioned: "
-				<< partID(hn));
+           << partID(hn));
 		ASSERT(id < _k && id != kInvalidPartition, "Invalid part:" << id);
 		updatePartInfo(hn, id);
 		for (const HyperedgeID he : incidentEdges(hn)) {
@@ -732,7 +724,7 @@
 			}
 			--_current_num_pins;
 		}
-		hypernode(u).disable();
+    hypernode(u).disable();
 		--_current_num_hypernodes;
 	}
 
@@ -802,1194 +794,6 @@
 		}
 	}
 
-	Type type() const noexcept {
-		if (isModified()) {
-			return Type::EdgeAndNodeWeights;
-		} else {
-			return _type;
-		}
-	}
-
-	// Accessors and mutators.
-	HyperedgeID nodeDegree(const HypernodeID u) const noexcept {
-		ASSERT(!hypernode(u).isDisabled(), "Hypernode " << u << " is disabled");
-		return hypernode(u).size();
-	}
-
-	HypernodeID edgeSize(const HyperedgeID e) const noexcept {
-		ASSERT(!hyperedge(e).isDisabled(), "Hyperedge " << e << " is disabled");
-		return hyperedge(e).size();
-	}
-
-	HypernodeWeight nodeWeight(const HypernodeID u) const noexcept {
-		ASSERT(!hypernode(u).isDisabled(), "Hypernode " << u << " is disabled");
-		return hypernode(u).weight();
-	}
-
-	void setNodeWeight(const HypernodeID u, const HypernodeWeight weight) noexcept {
-		ASSERT(!hypernode(u).isDisabled(), "Hypernode " << u << " is disabled");
-		hypernode(u).setWeight(weight);
-	}
-
-	HyperedgeWeight edgeWeight(const HyperedgeID e) const noexcept {
-		ASSERT(!hyperedge(e).isDisabled(), "Hyperedge " << e << " is disabled");
-		return hyperedge(e).weight();
-	}
-
-	void setEdgeWeight(const HyperedgeID e, const HyperedgeWeight weight) noexcept {
-		ASSERT(!hyperedge(e).isDisabled(), "Hyperedge " << e << " is disabled");
-		hyperedge(e).setWeight(weight);
-	}
-
-	PartitionID partID(const HypernodeID u) const noexcept {
-		ASSERT(!hypernode(u).isDisabled(), "Hypernode " << u << " is disabled");
-		return _part_ids[u];
-	}
-
-	bool nodeIsEnabled(const HypernodeID u) const noexcept {
-		return !hypernode(u).isDisabled();
-	}
-
-	bool edgeIsEnabled(const HyperedgeID e) const noexcept {
-		return !hyperedge(e).isDisabled();
-	}
-
-	HypernodeID initialNumNodes() const noexcept {
-		return _num_hypernodes;
-	}
-
-	HyperedgeID initialNumEdges() const noexcept {
-		return _num_hyperedges;
-	}
-
-	HypernodeID initialNumPins() const noexcept {
-		return _num_pins;
-	}
-
-	HypernodeID numNodes() const noexcept {
-		ASSERT([&]() {
-					HypernodeID count = 0;
-					for (HypernodeID i = 0; i < _num_hypernodes; ++i) {
-						if (!hypernode(i).isDisabled()) {
-							++count;
-						}
-					}
-					return count;
-				}() == _current_num_hypernodes,
-				"Inconsistent Hypergraph State:" << "current_num_hypernodes=" << _current_num_hypernodes
-				<< "!= # enabled hypernodes=" << [&]() {
-					HypernodeID count = 0;
-					for (HypernodeID i = 0; i < _num_hypernodes; ++i) {
-						if (!hypernode(i).isDisabled()) {
-							++count;
-						}
-					}
-					return count;
-				}());
-		return _current_num_hypernodes;
-	}
-
-	HyperedgeID numEdges() const noexcept {
-		ASSERT([&]() {
-					HyperedgeID count = 0;
-					for (HyperedgeID i = 0; i < _num_hyperedges; ++i) {
-						if (!hyperedge(i).isDisabled()) {
-							++count;
-						}
-					}
-					return count;
-				}() == _current_num_hyperedges,
-				"Inconsistent Hypergraph State:" << "current_num_hyperedges=" << _current_num_hyperedges
-				<< "!= # enabled hyperedges=" << [&]() {
-					HyperedgeID count = 0;
-					for (HyperedgeID i = 0; i < _num_hyperedges; ++i) {
-						if (!hyperedge(i).isDisabled()) {
-							++count;
-						}
-					}
-					return count;
-				}());
-		return _current_num_hyperedges;
-	}
-
-	HypernodeID numPins() const noexcept {
-		return _current_num_pins;
-	}
-
-	PartitionID k() const noexcept {
-		return _k;
-	}
-
-	HypernodeID pinCountInPart(const HyperedgeID he,const PartitionID id) const noexcept {
-		ASSERT(!hyperedge(he).isDisabled(), "Hyperedge " << he << " is disabled");
-		ASSERT(id < _k && id != kInvalidPartition, "Partition ID " << id << " is out of bounds");
-		ASSERT(_pins_in_part[he * _k + id] != kInvalidCount, V(he) << V(id));
-		return _pins_in_part[he * _k + id];
-	}
-
-	PartitionID connectivity(const HyperedgeID he) const noexcept {
-		ASSERT(!hyperedge(he).isDisabled(), "Hyperedge " << he << " is disabled");
-		return _connectivity_sets[he].size();
-	}
-
-	const std::vector<PartInfo>& partInfos() const noexcept {
-		return _part_info;
-	}
-
-	HypernodeWeight partWeight(const PartitionID id) const noexcept {
-		ASSERT(id < _k && id != kInvalidPartition, "Partition ID " << id << " is out of bounds");
-		return _part_info[id].weight;
-	}
-
-	HypernodeID partSize(const PartitionID id) const noexcept {
-		ASSERT(id < _k && id != kInvalidPartition, "Partition ID " << id << " is out of bounds");
-		return _part_info[id].size;
-	}
-
-	HypernodeData & hypernodeData(const HypernodeID hn) noexcept {
-		ASSERT(!hypernode(hn).isDisabled(), "Hypernode " << hn << " is disabled");
-		return hypernode(hn);
-	}
-
-	HyperedgeData & hyperedgeData(const HyperedgeID he) noexcept {
-		ASSERT(!hyperedge(he).isDisabled(), "Hyperedge " << he << " is disabled");
-		return hyperedge(he);
-	}
-
-	void sortConnectivitySets() noexcept {
-		for (HyperedgeID he = 0; he < _num_hyperedges; ++he) {
-			std::sort(_connectivity_sets[he].begin(), _connectivity_sets[he].end());
-		}
-	}
-
-private:
-	FRIEND_TEST(AHypergraph, DisconnectsHypernodeFromHyperedge);
-	FRIEND_TEST(AHypergraph, RemovesHyperedges);
-	FRIEND_TEST(AHypergraph, DecrementsHypernodeDegreeOfAffectedHypernodesOnHyperedgeRemoval);
-	FRIEND_TEST(AnIncidenceIterator, AllowsIterationOverIncidentHyperedges);
-	FRIEND_TEST(AnIncidenceIterator, AllowsIterationOverPinsOfHyperedge);
-	FRIEND_TEST(AHypergraphMacro, IteratesOverAllIncidentHyperedges);
-	FRIEND_TEST(AHypergraphMacro, IteratesOverAllPinsOfAHyperedge);
-	FRIEND_TEST(AContractionMemento, StoresOldStateOfInvolvedHypernodes);
-	FRIEND_TEST(AnUncontractionOperation, DeletesIncidenceInfoAddedDuringContraction);
-	FRIEND_TEST(AHypergraph, InvalidatesPartitionPinCountsOnHyperedgeRemoval);
-	FRIEND_TEST(AHypergraph, CalculatesPinCountsOfAHyperedge);
-	FRIEND_TEST(APartitionedHypergraph, StoresPartitionPinCountsForHyperedges);
-
-	void updatePartInfo(const HypernodeID u, const PartitionID id) noexcept {
-		ASSERT(!hypernode(u).isDisabled(), "Hypernode " << u << " is disabled");
-		ASSERT(id < _k && id != kInvalidPartition, "Part ID" << id << " out of bounds!");
-		ASSERT(_part_ids[u] == kInvalidPartition, "HN " << u << " is already assigned to part " << id);
-		_part_ids[u] = id;
-		_part_info[id].weight += nodeWeight(u);
-		++_part_info[id].size;
-	}
-
-	void updatePartInfo(const HypernodeID u, const PartitionID from, const PartitionID to) noexcept {
-		ASSERT(!hypernode(u).isDisabled(), "Hypernode " << u << " is disabled");
-		ASSERT(from < _k && from != kInvalidPartition, "Part ID" << from << " out of bounds!");
-		ASSERT(to < _k && to != kInvalidPartition, "Part ID" << to << " out of bounds!");
-		ASSERT(_part_ids[u] == from, "HN " << u << " is not in part " << from);
-		_part_ids[u] = to;
-		_part_info[from].weight -= nodeWeight(u);
-		--_part_info[from].size;
-		_part_info[to].weight += nodeWeight(u);
-		++_part_info[to].size;
-	}
-
-	void decreasePinCountInPart(const HyperedgeID he, const PartitionID id) noexcept {
-		ASSERT(!hyperedge(he).isDisabled(), "Hyperedge " << he << " is disabled");
-		ASSERT(pinCountInPart(he, id) > 0,
-				"HE " << he << "does not have any pins in partition " << id);
-		ASSERT(id < _k && id != kInvalidPartition, "Part ID" << id << " out of bounds!");
-		ASSERT(_pins_in_part[he * _k + id] > 0, "invalid decrease");
-		_pins_in_part[he * _k + id] -= 1;
-		if (_pins_in_part[he * _k + id] == 0) {
-			auto it = std::find(_connectivity_sets[he].begin(), _connectivity_sets[he].end(), id);
-			ASSERT(it != _connectivity_sets[he].end(), "Part not found:" << id);
-			std::iter_swap(it, _connectivity_sets[he].end() -1);
-			_connectivity_sets[he].pop_back();
-			std::sort(it, _connectivity_sets[he].end());
-			ASSERT(std::is_sorted(_connectivity_sets[he].cbegin(), _connectivity_sets[he].cend()),
-					V(he));
-		}
-	}
-
-	void increasePinCountInPart(const HyperedgeID he, const PartitionID id) noexcept {
-		ASSERT(!hyperedge(he).isDisabled(), "Hyperedge " << he << " is disabled");
-		ASSERT(pinCountInPart(he, id) <= edgeSize(he),
-				"HE " << he << ": pin_count[" << id << "]=" << pinCountInPart(he, id)
-				<< "edgesize=" << edgeSize(he));
-		ASSERT(id < _k && id != kInvalidPartition, "Part ID" << id << " out of bounds!");
-		_pins_in_part[he * _k + id] += 1;
-		if (_pins_in_part[he * _k + id] == 1) {
-			ASSERT(std::find(_connectivity_sets[he].cbegin(), _connectivity_sets[he].cend(), id)
-					== _connectivity_sets[he].end(), "Part " << id << " already contained");
-			_connectivity_sets[he].insert(std::find_if(_connectivity_sets[he].cbegin(),
-							_connectivity_sets[he].cend(),
-							[&](const PartitionID i) {return id < i;}),
-					id);
-		}
-		ASSERT(std::is_sorted(_connectivity_sets[he].cbegin(), _connectivity_sets[he].cend()),
-				V(he));
-		ASSERT([&]() {
-					for (PartitionID i =0; i < _k; ++i) {
-						if (std::count(_connectivity_sets[he].cbegin(),
-										_connectivity_sets[he].cend(), i) > 1) {
-							return false;
-						}
-					}
-					return true;
-				}(), V(he));
-	}
-
-	void invalidatePartitionPinCounts(const HyperedgeID he) noexcept {
-		ASSERT(hyperedge(he).isDisabled(),
-				"Invalidation of pin counts only allowed for disabled hyperedges");
-		for (PartitionID part = 0; part < _k; ++part) {
-			_pins_in_part[he * _k + part] = kInvalidCount;
-		}
-		_connectivity_sets[he].clear();
-	}
-
-	void resetPartitionPinCounts(const HyperedgeID he) noexcept {
-		ASSERT(!hyperedge(he).isDisabled(), "Hyperedge " << he << " is disabled");
-		for (PartitionID part = 0; part < _k; ++part) {
-			_pins_in_part[he * _k + part] = 0;
-		}
-	}
-
-	bool isModified() const noexcept {
-		return _current_num_pins != _num_pins || _current_num_hypernodes != _num_hypernodes ||
-		_current_num_hyperedges != _num_hyperedges;
-	}
-
-	void enableEdge(const HyperedgeID e) noexcept {
-		ASSERT(hyperedge(e).isDisabled(), "HE " << e << " is already enabled!");
-		hyperedge(e).enable();
-		++_current_num_hyperedges;
-	}
-
-	void restoreRepresentative(const Memento& memento) noexcept {
-		ASSERT(!hypernode(memento.u).isDisabled(), "Hypernode " << memento.u << " is disabled");
-		hypernode(memento.u).setFirstEntry(memento.u_first_entry);
-		hypernode(memento.u).setSize(memento.u_size);
-		hypernode(memento.u).setWeight(hypernode(memento.u).weight() - hypernode(memento.v).weight());
-	}
-
-	void resetReusedPinSlotToOriginalValue(const HyperedgeID he, const Memento& memento) noexcept {
-		ASSERT(!hyperedge(he).isDisabled(), "Hyperedge " << he << " is disabled");
-		PinHandleIterator pin_begin, pin_end;
-		std::tie(pin_begin, pin_end) = pinHandles(he);
-		ASSERT(pin_begin != pin_end, "Accessed empty hyperedge");
-		--pin_end;
-		while (*pin_end != memento.u) {
-			ASSERT(pin_end != pin_begin, "Pin " << memento.u << " not found in pinlist of HE " << he);
-			--pin_end;
-		}
-		ASSERT(*pin_end == memento.u && std::distance(_incidence_array.begin(), pin_begin)
-				<= std::distance(_incidence_array.begin(), pin_end), "Reused slot not found");
-		*pin_end = memento.v;
-	}
-
-	void connectHyperedgeToRepresentative(const HyperedgeID e, const HypernodeID u,
-			bool& first_call) noexcept {
-		ASSERT(!hypernode(u).isDisabled(), "Hypernode " << u << " is disabled");
-		ASSERT(!hyperedge(e).isDisabled(), "Hyperedge " << e << " is disabled");
-		ASSERT(partID(_incidence_array[hyperedge(e).firstInvalidEntry() - 1]) == partID(u),
-				"Contraction target " << _incidence_array[hyperedge(e).firstInvalidEntry() - 1]
-				<< "& representative " << u << "are in different parts");
-		// Hyperedge e does not contain u. Therefore we use the entry of v (i.e. the last entry
-		// -- this is ensured by the contract method) in e's edge array to store the information
-		// that u is now connected to e and add the edge (u,e) to indicate this conection also from
-		// the hypernode's point of view.
-		_incidence_array[hyperedge(e).firstInvalidEntry() - 1] = u;
-
-		HypernodeVertex& nodeU = hypernode(u);
-		if (first_call) {
-			_incidence_array.insert(_incidence_array.cend(), _incidence_array.cbegin() + nodeU.firstEntry(),
-					_incidence_array.cbegin() + nodeU.firstInvalidEntry());
-			nodeU.setFirstEntry(_incidence_array.size() - nodeU.size());
-			first_call = false;
-		}
-		ASSERT(nodeU.firstInvalidEntry() == _incidence_array.size(), "Incidence Info of HN " << u
-				<< " is not at the end of the incidence array");
-		_incidence_array.push_back(e);
-		nodeU.increaseSize();
-	}
-
-	void disableHypernodeIfUnconnected(const HypernodeID hn,
-			const bool disable_unconnected_hypernode) noexcept {
-		if (disable_unconnected_hypernode && hypernode(hn).size() == 0) {
-			hypernode(hn).disable();
-			--_current_num_hypernodes;
-		}
-	}
-
-	void enableHypernodeIfPreviouslyUnconnected(const HypernodeID hn) noexcept {
-		if (hypernode(hn).isDisabled()) {
-			hypernode(hn).enable();
-			++_current_num_hypernodes;
-		}
-	}
-
-	template <typename Handle1, typename Handle2, typename Container>
-	void removeInternalEdge(const Handle1 u, const Handle2 v, Container& container) noexcept {
-		using std::swap;
-		typename Container::reference vertex = container[u];
-		ASSERT(!vertex.isDisabled(), "InternalVertex " << u << " is disabled");
-
-		auto begin = _incidence_array.begin() + vertex.firstEntry();
-		ASSERT(vertex.size() > 0, "InternalVertex is empty!");
-		auto last_entry = _incidence_array.begin() + vertex.firstInvalidEntry() - 1;
-		while (*begin != v) {
-			++begin;
-		}
-		ASSERT(begin < _incidence_array.begin() + vertex.firstInvalidEntry(), "Iterator out of bounds");
-		swap(*begin, *last_entry);
-		vertex.decreaseSize();
-	}
-
-	// Accessor for handles of hypernodes contained in hyperedge (aka pins)
-	std::pair<PinHandleIterator, PinHandleIterator> pinHandles(const HyperedgeID he) noexcept {
-		return std::make_pair(_incidence_array.begin() + hyperedge(he).firstEntry(),
-				_incidence_array.begin() + hyperedge(he).firstInvalidEntry());
-	}
-
-	// Accessor for hypernode-related information
-	const HypernodeVertex & hypernode(const HypernodeID u) const noexcept {
-		ASSERT(u < _num_hypernodes, "Hypernode " << u << " does not exist");
-		return _hypernodes[u];
-	}
-
-	// Accessor for hyperedge-related information
-	const HyperedgeVertex & hyperedge(const HyperedgeID e) const noexcept {
-		ASSERT(e < _num_hyperedges, "Hyperedge " << e << " does not exist");
-		return _hyperedges[e];
-	}
-
-	// To avoid code duplication we implement non-const version in terms of const version
-	HypernodeVertex & hypernode(const HypernodeID u) noexcept {
-		return const_cast<HypernodeVertex&>(static_cast<const GenericHypergraph&>(*this).hypernode(u));
-	}
-
-	HyperedgeVertex & hyperedge(const HyperedgeID e) noexcept {
-		return const_cast<HyperedgeVertex&>(static_cast<const GenericHypergraph&>(*this).hyperedge(e));
-	}
-
-	const HypernodeID _num_hypernodes;
-	const HyperedgeID _num_hyperedges;
-	const HypernodeID _num_pins;
-	const int _k;
-	Type _type;
-
-	HypernodeID _current_num_hypernodes;
-	HyperedgeID _current_num_hyperedges;
-	HypernodeID _current_num_pins;
-
-	std::vector<HypernodeVertex> _hypernodes;
-	std::vector<HyperedgeVertex> _hyperedges;
-	std::vector<VertexID> _incidence_array;
-
-	std::vector<PartitionID> _part_ids;
-	std::vector<PartInfo> _part_info;
-	// for each hyperedge we store the connectivity set,
-	// i.e. the parts it connects and the number of pins in that part
-	std::vector<HypernodeID> _pins_in_part;
-	std::vector<ConnectivitySet> _connectivity_sets;
-
-	// Used during uncontraction to remember which hyperedges have already been processed
-	std::vector<bool> _processed_hyperedges;
-
-	// Used during uncontraction to decide how to perform the uncontraction operation
-	std::vector<bool> _active_hyperedges_u;
-	std::vector<bool> _active_hyperedges_v;
-
-	template <typename HNType, typename HEType, typename HNWType, typename HEWType, typename PartType>
-	friend bool verifyEquivalence(const GenericHypergraph<HNType, HEType, HNWType, HEWType, PartType>& expected,
-			const GenericHypergraph<HNType, HEType, HNWType, HEWType, PartType>& actual);
-};
-
-template<typename HNType, typename HEType, typename HNWType, typename HEWType,
-		typename PartType>
-bool verifyEquivalence(
-		const GenericHypergraph<HNType, HEType, HNWType, HEWType, PartType>& expected,
-		const GenericHypergraph<HNType, HEType, HNWType, HEWType, PartType>& actual) {
-	ASSERT(expected._current_num_hypernodes == actual._current_num_hypernodes,
-			"Expected: _current_num_hypernodes= " << expected._current_num_hypernodes << "\n" << "  Actual: _current_num_hypernodes= " << actual._current_num_hypernodes);
-	ASSERT(expected._current_num_hyperedges == actual._current_num_hyperedges,
-			"Expected: _current_num_hyperedges= " << expected._current_num_hyperedges << "\n" << "  Actual: _current_num_hyperedges= " << actual._current_num_hyperedges);
-	ASSERT(expected._current_num_pins == actual._current_num_pins,
-			"Expected: _current_num_pins= " << expected._current_num_pins << "\n" << "  Actual: _current_num_pins= " << actual._current_num_pins);
-	ASSERT(expected._hypernodes == actual._hypernodes,
-			"expected._hypernodes != actual._hypernodes");
-	ASSERT(expected._hyperedges == actual._hyperedges,
-			"expected._hyperedges != actual._hyperedges");
-
-	std::vector<unsigned int> expected_incidence_array(
-			expected._incidence_array);
-	std::vector<unsigned int> actual_incidence_array(actual._incidence_array);
-	std::sort(expected_incidence_array.begin(), expected_incidence_array.end());
-	std::sort(actual_incidence_array.begin(), actual_incidence_array.end());
-
-	ASSERT(expected_incidence_array == actual_incidence_array,
-			"expected._incidence_array != actual._incidence_array");
-
-	return expected._current_num_hypernodes == actual._current_num_hypernodes
-			&& expected._current_num_hyperedges
-					== actual._current_num_hyperedges
-			&& expected._current_num_pins == actual._current_num_pins
-			&& expected._hypernodes == actual._hypernodes
-			&& expected._hyperedges == actual._hyperedges
-			&& expected_incidence_array == actual_incidence_array;
-=======
-  // export template parameters
-
- public:
-  using HypernodeID = HypernodeType_;
-  using HyperedgeID = HyperedgeType_;
-  using PartitionID = PartitionIDType_;
-  using HypernodeWeight = HypernodeWeightType_;
-  using HyperedgeWeight = HyperedgeWeightType_;
-  using HypernodeData = HypernodeData_;
-  using HyperedgeData = HyperedgeData_;
-
- private:
-  // forward delarations
-  class Memento;
-  struct PartInfo;
-  template <typename T, class D>
-  class InternalVertex;
-  template <typename T>
-  class VertexIterator;
-  struct HypernodeTraits;
-  struct HyperedgeTraits;
-
-  // internal
-  using VertexID = unsigned int;
-  using ConnectivitySet = std::vector<PartitionID>;
-  using HypernodeVertex = InternalVertex<HypernodeTraits, HypernodeData>;
-  using HyperedgeVertex = InternalVertex<HyperedgeTraits, HyperedgeData>;
-  using PinHandleIterator = typename std::vector<VertexID>::iterator;
-
- public:
-  using HyperedgeIndexVector = std::vector<size_t>;
-  using HyperedgeVector = std::vector<HypernodeID>;
-  using HypernodeWeightVector = std::vector<HypernodeWeight>;
-  using HyperedgeWeightVector = std::vector<HyperedgeWeight>;
-  using ContractionMemento = Memento;
-  using IncidenceIterator = typename std::vector<VertexID>::const_iterator;
-  using HypernodeIterator = VertexIterator<const std::vector<HypernodeVertex> >;
-  using HyperedgeIterator = VertexIterator<const std::vector<HyperedgeVertex> >;
-
-  enum { kInvalidPartition = -1,
-         kDeletedPartition = -2 };
-
-  enum class Type : int8_t {
-    Unweighted = 0,
-    EdgeWeights = 1,
-    NodeWeights = 10,
-    EdgeAndNodeWeights = 11,
-  };
-
- private:
-  static const HypernodeID kInvalidCount = std::numeric_limits<HypernodeID>::max();
-
-#pragma GCC diagnostic push
-#pragma GCC diagnostic ignored "-Weffc++"
-  template <typename VertexTypeTraits, class InternalVertexData>
-  class InternalVertex : public InternalVertexData {
- public:
-    using WeightType = typename VertexTypeTraits::WeightType;
-    using IDType = typename VertexTypeTraits::IDType;
-
-    InternalVertex(IDType begin, IDType size,
-                   WeightType weight) noexcept :
-      _begin(begin),
-      _size(size),
-      _weight(weight),
-      _valid(true) { }
-
-    InternalVertex() noexcept :
-      _begin(0),
-      _size(0),
-      _weight(1),
-      _valid(true) { }
-
-    InternalVertex(InternalVertex&& other) noexcept  :
-      _begin(std::forward<IDType>(other._begin)),
-      _size(std::forward<IDType>(other._size)),
-      _weight(std::forward<WeightType>(other._weight)),
-      _valid(std::forward<bool>(other._valid)) { }
-
-    InternalVertex(const InternalVertex& other) noexcept  :
-      _begin(other._begin),
-      _size(other._size),
-      _weight(other._weight),
-      _valid(other._valid) { }
-
-    InternalVertex& operator= (InternalVertex&&) = default;
-
-    void disable() noexcept {
-      ASSERT(!isDisabled(), "Vertex is already disabled");
-      _valid = false;
-    }
-
-    bool isDisabled() const noexcept {
-      return _valid == false;
-    }
-
-    void enable() noexcept {
-      ASSERT(isDisabled(), "Vertex is already enabled");
-      _valid = true;
-    }
-
-    IDType firstEntry() const noexcept {
-      return _begin;
-    }
-
-    void setFirstEntry(IDType begin) noexcept {
-      ASSERT(!isDisabled(), "Vertex is disabled");
-      _begin = begin;
-      _valid = true;
-    }
-
-    IDType firstInvalidEntry() const noexcept {
-      return _begin + _size;
-    }
-
-    IDType size() const noexcept {
-      return _size;
-    }
-    void setSize(IDType size) noexcept {
-      ASSERT(!isDisabled(), "Vertex is disabled");
-      _size = size;
-    }
-
-    void increaseSize() noexcept {
-      ASSERT(!isDisabled(), "Vertex is disabled");
-      ++_size;
-    }
-
-    void decreaseSize() noexcept {
-      ASSERT(!isDisabled(), "Vertex is disabled");
-      ASSERT(_size > 0, "Size out of bounds");
-      --_size;
-    }
-
-    WeightType weight() const noexcept {
-      return _weight;
-    }
-
-    void setWeight(WeightType weight) noexcept {
-      ASSERT(!isDisabled(), "Vertex is disabled");
-      _weight = weight;
-    }
-
-    bool operator== (const InternalVertex& rhs) const noexcept {
-      return _begin == rhs._begin && _size == rhs._size && _weight == rhs._weight;
-    }
-
-    bool operator!= (const InternalVertex& rhs) const noexcept {
-      return !operator== (this, rhs);
-    }
-
-    bool operator< (const InternalVertex& rhs) const noexcept {
-      return _begin < rhs._begin;
-    }
-
-    bool operator> (const InternalVertex& rhs) const noexcept {
-      return operator< (rhs, this);
-    }
-
-    bool operator<= (const InternalVertex& rhs) const noexcept {
-      return !operator> (this, rhs);
-    }
-
-    bool operator>= (const InternalVertex& rhs) const noexcept {
-      return !operator< (this, rhs);
-    }
-
- private:
-    IDType _begin;
-    IDType _size;
-    WeightType _weight;
-    bool _valid;
-  };
-#pragma GCC diagnostic pop
-
-  template <typename ContainerType>
-  class VertexIterator {
-    using IDType = typename ContainerType::value_type::IDType;
-
- public:
-    VertexIterator(const VertexIterator& other) = delete;
-    VertexIterator& operator= (const VertexIterator& other) = delete;
-    VertexIterator& operator= (VertexIterator&& other) = default;
-
-    VertexIterator() noexcept :
-      _id(0),
-      _max_id(0),
-      _container(nullptr) { }
-
-    VertexIterator(const ContainerType* container, IDType id, IDType max_id) noexcept :
-      _id(id),
-      _max_id(max_id),
-      _container(container) {
-      if (_id != _max_id && (*_container)[_id].isDisabled()) {
-        operator++ ();
-      }
-    }
-
-    VertexIterator(VertexIterator&& other) noexcept :
-      _id(std::move(other._id)),
-      _max_id(std::move(other._max_id)),
-      _container(std::move(other._container)) { }
-
-    IDType operator* () const noexcept {
-      return _id;
-    }
-
-    VertexIterator& operator++ () noexcept {
-      ASSERT(_id < _max_id, "Hypernode iterator out of bounds");
-      do {
-        ++_id;
-      } while (_id < _max_id && (*_container)[_id].isDisabled());
-      return *this;
-    }
-
-    VertexIterator operator++ (int) noexcept {
-      VertexIterator copy = *this;
-      operator++ ();
-      return copy;
-    }
-
-    friend VertexIterator end<>(std::pair<VertexIterator, VertexIterator>& x);
-    friend VertexIterator begin<>(std::pair<VertexIterator, VertexIterator>& x);
-
-    VertexIterator& operator-- () noexcept {
-      ASSERT(_id > 0, "Hypernode iterator out of bounds");
-      do {
-        --_id;
-      } while (_id > 0 && (*_container)[_id].isDisabled());
-      return *this;
-    }
-
-    VertexIterator operator-- (int) noexcept {
-      VertexIterator copy = *this;
-      operator-- ();
-      return copy;
-    }
-
-    bool operator!= (const VertexIterator& rhs) noexcept {
-      return _id != rhs._id;
-    }
-
- private:
-    IDType _id;
-    const IDType _max_id;
-    const ContainerType* _container;
-  };
-
-  struct Memento {
-    Memento(const Memento& other) = delete;
-    Memento& operator= (const Memento& other) = delete;
-    Memento& operator= (Memento&& other) = default;
-
-    Memento(HypernodeID u_, HypernodeID u_first_entry_, HypernodeID u_size_,
-            HypernodeID v_) noexcept :
-      u(u_),
-      u_first_entry(u_first_entry_),
-      u_size(u_size_),
-      v(v_) { }
-
-    Memento(Memento&& other) noexcept :
-      u(std::move(other.u)),
-      u_first_entry(std::move(other.u_first_entry)),
-      u_size(std::move(other.u_size)),
-      v(std::move(other.v)) { }
-
-    const HypernodeID u;
-    const HypernodeID u_first_entry;
-    const HypernodeID u_size;
-    const HypernodeID v;
-  };
-
-  struct PartInfo {
-    HypernodeWeight weight;
-    HypernodeID size;
-
-    bool operator== (const PartInfo& other) const {
-      return weight == other.weight && size == other.size;
-    }
-  };
-
-  struct HypernodeTraits {
-    using WeightType = HypernodeWeight;
-    using IDType = HypernodeID;
-  };
-
-  struct HyperedgeTraits {
-    using WeightType = HyperedgeWeight;
-    using IDType = HyperedgeID;
-  };
-
- public:
-  GenericHypergraph(const GenericHypergraph&) = delete;
-  GenericHypergraph(GenericHypergraph&&) = delete;
-  GenericHypergraph& operator= (const GenericHypergraph&) = delete;
-  GenericHypergraph& operator= (GenericHypergraph&&) = delete;
-
-  GenericHypergraph(HypernodeID num_hypernodes, HyperedgeID num_hyperedges,
-                    const HyperedgeIndexVector& index_vector,
-                    const HyperedgeVector& edge_vector,
-                    PartitionID k = 2,
-                    const HyperedgeWeightVector* hyperedge_weights = nullptr,
-                    const HypernodeWeightVector* hypernode_weights = nullptr) noexcept :
-    _num_hypernodes(num_hypernodes),
-    _num_hyperedges(num_hyperedges),
-    _num_pins(edge_vector.size()),
-    _total_weight(0),
-    _k(k),
-    _type(Type::Unweighted),
-    _current_num_hypernodes(_num_hypernodes),
-    _current_num_hyperedges(_num_hyperedges),
-    _current_num_pins(_num_pins),
-    _hypernodes(_num_hypernodes, HypernodeVertex(0, 0, 1)),
-    _hyperedges(_num_hyperedges, HyperedgeVertex(0, 0, 1)),
-    _incidence_array(2 * _num_pins, 0),
-    _part_ids(_num_hypernodes, kInvalidPartition),
-    _part_info(_k),
-    _pins_in_part(_num_hyperedges * k),
-    _connectivity_sets(_num_hyperedges),
-    _processed_hyperedges(_num_hyperedges),
-    _active_hyperedges_u(_num_hyperedges),
-    _active_hyperedges_v(_num_hyperedges) {
-    VertexID edge_vector_index = 0;
-    for (HyperedgeID i = 0; i < _num_hyperedges; ++i) {
-      hyperedge(i).setFirstEntry(edge_vector_index);
-      for (VertexID pin_index = index_vector[i]; pin_index < index_vector[i + 1]; ++pin_index) {
-        hyperedge(i).increaseSize();
-        _incidence_array[pin_index] = edge_vector[pin_index];
-        hypernode(edge_vector[pin_index]).increaseSize();
-        ++edge_vector_index;
-      }
-      // _pins_in_part[i].resize(_k);
-    }
-
-    hypernode(0).setFirstEntry(_num_pins);
-    for (HypernodeID i = 0; i < _num_hypernodes - 1; ++i) {
-      hypernode(i + 1).setFirstEntry(hypernode(i).firstInvalidEntry());
-      hypernode(i).setSize(0);
-    }
-    hypernode(num_hypernodes - 1).setSize(0);
-
-    for (HyperedgeID i = 0; i < _num_hyperedges; ++i) {
-      for (VertexID pin_index = index_vector[i]; pin_index < index_vector[i + 1]; ++pin_index) {
-        const HypernodeID pin = edge_vector[pin_index];
-        _incidence_array[hypernode(pin).firstInvalidEntry()] = i;
-        hypernode(pin).increaseSize();
-      }
-    }
-
-    bool has_hyperedge_weights = false;
-    if (hyperedge_weights != NULL) {
-      has_hyperedge_weights = true;
-      for (HyperedgeID i = 0; i < _num_hyperedges; ++i) {
-        hyperedge(i).setWeight((*hyperedge_weights)[i]);
-      }
-    }
-
-    bool has_hypernode_weights = false;
-    if (hypernode_weights != NULL) {
-      has_hypernode_weights = true;
-      for (HypernodeID i = 0; i < _num_hypernodes; ++i) {
-        hypernode(i).setWeight((*hypernode_weights)[i]);
-        _total_weight += (*hypernode_weights)[i];
-      }
-    } else {
-      _total_weight = _num_hypernodes;
-    }
-
-    if (has_hyperedge_weights && has_hypernode_weights) {
-      _type = Type::EdgeAndNodeWeights;
-    } else if (has_hyperedge_weights) {
-      _type = Type::EdgeWeights;
-    } else if (has_hypernode_weights) {
-      _type = Type::NodeWeights;
-    }
-  }
-
-  void printHyperedgeInfo() const {
-    for (HyperedgeID i = 0; i < _num_hyperedges; ++i) {
-      if (!hyperedge(i).isDisabled()) {
-        std::cout << "hyperedge " << i << ": begin=" << hyperedge(i).firstEntry() << " size="
-        << hyperedge(i).size() << " weight=" << hyperedge(i).weight() << std::endl;
-      }
-    }
-  }
-
-  void printHypernodeInfo() const {
-    for (HypernodeID i = 0; i < _num_hypernodes; ++i) {
-      if (!hypernode(i).isDisabled()) {
-        std::cout << "hypernode " << i << ": begin=" << hypernode(i).firstEntry() << " size="
-        << hypernode(i).size() << " weight=" << hypernode(i).weight() << std::endl;
-      }
-    }
-  }
-
-  void printIncidenceArray() const {
-    for (VertexID i = 0; i < _incidence_array.size(); ++i) {
-      std::cout << "_incidence_array[" << i << "]=" << _incidence_array[i] << std::endl;
-    }
-  }
-
-  void printHyperedges() const {
-    std::cout << "Hyperedges:" << std::endl;
-    for (HyperedgeID i = 0; i < _num_hyperedges; ++i) {
-      if (!hyperedge(i).isDisabled()) {
-        printEdgeState(i);
-      }
-    }
-  }
-
-  void printHypernodes() const {
-    std::cout << "Hypernodes:" << std::endl;
-    for (HypernodeID i = 0; i < _num_hypernodes; ++i) {
-      if (!hypernode(i).isDisabled()) {
-        printNodeState(i);
-      }
-    }
-  }
-
-  void printGraphState() const {
-    printHypernodeInfo();
-    printHyperedgeInfo();
-    printHypernodes();
-    printHyperedges();
-    // printIncidenceArray();
-  }
-
-  void printEdgeState(const HyperedgeID e) const {
-    if (!hyperedge(e).isDisabled()) {
-      std::cout << "HE " << e << " w= " << edgeWeight(e) << "c=" << connectivity(e) << ": ";
-      for (const HypernodeID pin : pins(e)) {
-        std::cout << pin << " ";
-      }
-      for (PartitionID i = 0; i != _k; ++i) {
-        std::cout << " Part[" << i << "] =" << pinCountInPart(e, i);
-      }
-    } else {
-      std::cout << e << " -- invalid --";
-    }
-    std::cout << std::endl;
-  }
-
-  void printNodeState(const HypernodeID u) const {
-    if (!hypernode(u).isDisabled()) {
-      std::cout << "HN " << u << " (" << _part_ids[u] << "): ";
-      for (const HyperedgeID he : incidentEdges(u)) {
-        std::cout << he << " ";
-      }
-    } else {
-      std::cout << u << " -- invalid --";
-    }
-    std::cout << std::endl;
-  }
-
-  std::pair<IncidenceIterator, IncidenceIterator> incidentEdges(const HypernodeID u) const noexcept {
-    ASSERT(!hypernode(u).isDisabled(), "Hypernode " << u << " is disabled");
-    return std::move(std::make_pair(_incidence_array.cbegin() + hypernode(u).firstEntry(),
-                                    _incidence_array.cbegin() + hypernode(u).firstInvalidEntry()));
-  }
-
-  std::pair<IncidenceIterator, IncidenceIterator> pins(const HyperedgeID e) const noexcept {
-    ASSERT(!hyperedge(e).isDisabled(), "Hyperedge " << e << " is disabled");
-    return std::move(std::make_pair(_incidence_array.cbegin() + hyperedge(e).firstEntry(),
-                                    _incidence_array.cbegin() + hyperedge(e).firstInvalidEntry()));
-  }
-
-  std::pair<HypernodeIterator, HypernodeIterator> nodes() const noexcept {
-    return std::move(std::make_pair(HypernodeIterator(&_hypernodes, 0, _num_hypernodes),
-                                    HypernodeIterator(&_hypernodes, _num_hypernodes,
-                                                      _num_hypernodes)));
-  }
-
-  std::pair<HyperedgeIterator, HyperedgeIterator> edges() const noexcept {
-    return std::move(std::make_pair(HyperedgeIterator(&_hyperedges, 0, _num_hyperedges),
-                                    HyperedgeIterator(&_hyperedges, _num_hyperedges,
-                                                      _num_hyperedges)));
-  }
-
-  const ConnectivitySet & connectivitySet(const HyperedgeID he) const noexcept {
-    ASSERT(!hyperedge(he).isDisabled(), "Hyperedge " << he << " is disabled");
-    return _connectivity_sets[he];
-  }
-
-  Memento contract(const HypernodeID u, const HypernodeID v) noexcept {
-    using std::swap;
-    ASSERT(!hypernode(u).isDisabled(), "Hypernode " << u << " is disabled");
-    ASSERT(!hypernode(v).isDisabled(), "Hypernode " << v << " is disabled");
-    ASSERT(partID(u) == partID(v), "Hypernodes " << u << " & " << v << " are in different parts: "
-           << partID(u) << " & " << partID(v));
-
-    DBG(dbg_hypergraph_contraction, "contracting (" << u << "," << v << ")");
-
-    hypernode(u).setWeight(hypernode(u).weight() + hypernode(v).weight());
-    const HypernodeID u_offset = hypernode(u).firstEntry();
-    const HypernodeID u_size = hypernode(u).size();
-
-    // The first call to connectHyperedgeToRepresentative copies the old incidence array of the
-    // representative u to the end of the _incidence_array (even in the case that the old entries
-    // are already located at the end, as the result of a previous contraction operation) and then
-    // appends the new hyperedge. The variable is then set to false and succesive calls within the
-    // same contraction operation just append at the end of the _incidence_array.
-    // This behavior is necessary in order to be able to use the old entries during uncontraction.
-    bool first_call = true;
-
-    PinHandleIterator slot_of_u, last_pin_slot;
-    PinHandleIterator pins_begin, pins_end;
-    // Use index-based iteration because case 2 might lead to reallocation!
-    for (HyperedgeID he_it = hypernode(v).firstEntry(); he_it != hypernode(v).firstInvalidEntry();
-         ++he_it) {
-      std::tie(pins_begin, pins_end) = pinHandles(_incidence_array[he_it]);
-      ASSERT(pins_begin != pins_end, "Hyperedge " << _incidence_array[he_it] << " is empty");
-      slot_of_u = last_pin_slot = pins_end - 1;
-      for (PinHandleIterator pin_iter = pins_begin; pin_iter != last_pin_slot; ++pin_iter) {
-        if (*pin_iter == v) {
-          swap(*pin_iter, *last_pin_slot);
-          --pin_iter;
-        } else if (*pin_iter == u) {
-          slot_of_u = pin_iter;
-        }
-      }
-
-      ASSERT(*last_pin_slot == v, "v is not last entry in adjacency array!");
-
-      if (slot_of_u != last_pin_slot) {
-        // Case 1:
-        // Hyperedge e contains both u and v. Thus we don't need to connect u to e and
-        // can just cut off the last entry in the edge array of e that now contains v.
-        hyperedge(_incidence_array[he_it]).decreaseSize();
-        if (partID(v) != kInvalidPartition) {
-          decreasePinCountInPart(_incidence_array[he_it], partID(v));
-        }
-        --_current_num_pins;
-      } else {
-        // Case 2:
-        // Hyperedge e does not contain u. Therefore we  have to connect e to the representative u.
-        // This reuses the pin slot of v in e's incidence array (i.e. last_pin_slot!)
-        connectHyperedgeToRepresentative(_incidence_array[he_it], u, first_call);
-      }
-    }
-    hypernode(v).disable();
-    --_current_num_hypernodes;
-    return Memento(u, u_offset, u_size, v);
-  }
-
-  void uncontract(const Memento& memento) noexcept {
-    ASSERT(!hypernode(memento.u).isDisabled(), "Hypernode " << memento.u << " is disabled");
-    ASSERT(hypernode(memento.v).isDisabled(), "Hypernode " << memento.v << " is not invalid");
-
-    DBG(dbg_hypergraph_uncontraction, "uncontracting (" << memento.u << "," << memento.v << ")");
-
-    hypernode(memento.v).enable();
-    ++_current_num_hypernodes;
-    _part_ids[memento.v] = _part_ids[memento.u];
-    ++_part_info[partID(memento.u)].size;
-
-    ASSERT(partID(memento.v) != kInvalidPartition,
-           "PartitionID " << partID(memento.u) << " of representative HN " << memento.u <<
-           " is INVALID - therefore wrong partition id was inferred for uncontracted HN "
-           << memento.v);
-
-    _active_hyperedges_v.assign(_active_hyperedges_v.size(), false);
-    for (const HyperedgeID he : incidentEdges(memento.v)) {
-      _active_hyperedges_v[he] = 1;
-    }
-
-    _active_hyperedges_u.assign(_active_hyperedges_u.size(), false);
-    for (HyperedgeID i = memento.u_first_entry; i < memento.u_first_entry + memento.u_size; ++i) {
-      _active_hyperedges_u[_incidence_array[i]] = 1;
-    }
-
-    if (hypernode(memento.u).size() - memento.u_size > 0) {
-      // Undo case 2 opeations (i.e. Entry of pin v in HE e was reused to store connection to u):
-      // Set incidence entry containing u for this HE e back to v, because this slot was used
-      // to store the new edge to representative u during contraction as u was not a pin of e.
-      for (const HyperedgeID he : incidentEdges(memento.u)) {
-        if (_active_hyperedges_v[he] && !_active_hyperedges_u[he]) {
-          DBG(dbg_hypergraph_uncontraction, "resetting reused Pinslot of HE " << he << " from "
-              << memento.u << " to " << memento.v);
-          resetReusedPinSlotToOriginalValue(he, memento);
-
-          // Remember that this hyperedge is processed. The state of this hyperedge now resembles
-          // the state before contraction. Thus we don't need to process them any further.
-          _processed_hyperedges[he] = 1;
-        }
-      }
-
-      // Check if we can remove the dynamically added incidence entries for u:
-      // If the old incidence entries are located before the current ones, than the
-      // contraction we are currently undoing was responsible moving the incidence entries
-      // of u to the end of the incidence array. Thus we can remove these entries now.
-      // Otherwise these entries will still be needed by upcoming uncontract operations.
-      if (memento.u_first_entry < hypernode(memento.u).firstEntry()) {
-        _incidence_array.erase(_incidence_array.begin() + hypernode(memento.u).firstEntry(),
-                               _incidence_array.end());
-      }
-    }
-
-    restoreRepresentative(memento);
-
-    // Undo case 1 operations (i.e. Pin v was just cut off by decreasing size of HE e):
-    // Thus it is sufficient to just increase the size of the HE e to re-add the entry of v.
-    for (const HyperedgeID he : incidentEdges(memento.v)) {
-      if (!_processed_hyperedges[he]) {
-        DBG(dbg_hypergraph_uncontraction, "increasing size of HE " << he);
-        ASSERT(!hyperedge(he).isDisabled(), "Hyperedge " << he << " is disabled");
-        hyperedge(he).increaseSize();
-        increasePinCountInPart(he, partID(memento.v));
-        ASSERT(_incidence_array[hyperedge(he).firstInvalidEntry() - 1] == memento.v,
-               "Incorrect case 1 restore of HE " << he << ": "
-               << _incidence_array[hyperedge(he).firstInvalidEntry() - 1] << "!=" << memento.v
-               << "(while uncontracting: (" << memento.u << "," << memento.v << "))");
-        ++_current_num_pins;
-      }
-      _processed_hyperedges[he] = false;
-    }
-  }
-
-  void changeNodePart(const HypernodeID hn, const PartitionID from, const PartitionID to) noexcept {
-    ASSERT(!hypernode(hn).isDisabled(), "Hypernode " << hn << " is disabled");
-    ASSERT(partID(hn) == from, "Hypernode" << hn << " is not in partition " << from);
-    ASSERT(to < _k && to != kInvalidPartition, "Invalid to_part:" << to);
-    ASSERT(from != to, "from part " << from << " == " << to << " part");
-    updatePartInfo(hn, from, to);
-    for (const HyperedgeID he : incidentEdges(hn)) {
-      decreasePinCountInPart(he, from);
-      increasePinCountInPart(he, to);
-
-      ASSERT([&]() -> bool {
-          HypernodeID num_pins = 0;
-          for (PartitionID i = 0; i < _k; ++i) {
-            num_pins += pinCountInPart(he, i);
-          }
-          return num_pins == edgeSize(he);
-        } (),
-             "Incorrect calculation of pin counts");
-    }
-  }
-
-  // Used to initially set the partition ID of a HN after initial partitioning
-  void setNodePart(const HypernodeID hn, const PartitionID id) noexcept {
-    ASSERT(!hypernode(hn).isDisabled(), "Hypernode " << hn << " is disabled");
-    ASSERT(partID(hn) == kInvalidPartition, "Hypernode" << hn << " is not unpartitioned: "
-           << partID(hn));
-    ASSERT(id < _k && id != kInvalidPartition, "Invalid part:" << id);
-    updatePartInfo(hn, id);
-    for (const HyperedgeID he : incidentEdges(hn)) {
-      increasePinCountInPart(he, id);
-    }
-  }
-
-  // Deleting a hypernode amounts to removing the undirected internal edge between
-  // the hypernode vertex and each of its incident hyperedge vertices as well as
-  // disabling the hypernode vertex.
-  // Since disabling the vertex ensures that it won't be visible/accessible from
-  // the outside, we do NOT explicitely remove the directed internal edges
-  // (HypernodeVertex,HyperedgeVertex). Instead we only remove the directed
-  // internal edges (HyperedgeVertex,HypernodeVertex) to indicate that the hypernode
-  // is no longer associated with the corresponding Hyperedge.
-  // This _partial_ deletion of the internal incidence information allows us to
-  // efficiently restore a removed Hypernode (currently not implemented):
-  // After re-enabling the hypernode, we can directly access the information about the
-  // hyperedges it was incident to (since we did not delete this information in the first
-  // place): Thus it is possible to iterate over the incident hyperedges and just restore
-  // the corresponding internal edge (HyperedgeVertex, HypernodeVertex) which was cut off
-  // the hyperedge-vertex.
-  // ATTENTION: In order for this implementation produce correct restore results, it is
-  //            necessary that the restoreNode calls have to replay the removeNode calls
-  //            in __reversed__ order.
-  void removeNode(const HypernodeID u) noexcept  {
-    ASSERT(!hypernode(u).isDisabled(), "Hypernode is disabled!");
-    for (const HyperedgeID e : incidentEdges(u)) {
-      removeInternalEdge(e, u, _hyperedges);
-      if (partID(u) != kInvalidPartition) {
-        decreasePinCountInPart(e, partID(u));
-      }
-      --_current_num_pins;
-    }
-    hypernode(u).disable();
-    --_current_num_hypernodes;
-  }
-
-  // Deleting a hyperedge amounts to removing the undirected internal edge between
-  // the hypernode vertex and each of its incident hyperedge vertices as well as
-  // disabling the hypernode vertex itself.
-  // Since disabling the vertex ensures that it won't be visible/accessible from
-  // the outside, we do NOT explicitely remove the directed internal edges
-  // (HyperedgeVertex,HypernodeVertex). Instead we only remove the directed
-  // internal edges (HypernodeVertex,HyperedgeVertex) to indicate that the hyperedge
-  // is no longer associated with the corresponding hypernode.
-  // This _partial_ deletion of the internal incidence information allows us to
-  // efficiently restore a removed hyperedge (see restoreEdge(HyperedgeID he)).
-  // The flag "disable_unconnected_hypernodes" can be used to differentiate between two
-  // following two intentions / use-cases of removeEdge:
-  // 1.) During coarsening, we want do remove the hyperedge, but leave hypernodes
-  //     intact. This is used to remove any single-node hyperedges. The hypernode
-  //     which was the only pin of this hyperedge has to stay in the graph, because
-  //     it contains information about the graph structure (i.e. its weight represents)
-  //     the number of hypernodes that have been contracted with it. Thus is achieved
-  //     by setting the flag to _false_.
-  // 2.) In order to avoid tedious reevaluation of ratings for really large hyperedges
-  //     we want to provide an option do _really_ delte these edges from the graph before
-  //     starting the actual n-level partitioning. In this case, we _do_ want unconnected
-  //     hypernodes to disappear from the graph. After the partitioning is finished, we then
-  //     reintegrate these edges into the graph. As we sacrificed theses edges in the beginning
-  //     we are willing to pay the price that these edges now inevitably will become cut-edges.
-  //     Setting the flag to _true_ removes any hypernode that is unconntected after the removal
-  //     of the hyperedge.
-  void removeEdge(const HyperedgeID he, const bool disable_unconnected_hypernodes) noexcept {
-    ASSERT(!hyperedge(he).isDisabled(), "Hyperedge is disabled!");
-    for (const HypernodeID pin : pins(he)) {
-      removeInternalEdge(pin, he, _hypernodes);
-      disableHypernodeIfUnconnected(pin, disable_unconnected_hypernodes);
-      --_current_num_pins;
-    }
-    hyperedge(he).disable();
-    invalidatePartitionPinCounts(he);
-    --_current_num_hyperedges;
-  }
-
-  // Restores the deleted Hyperedge. Since the hyperedge information is left intact on the
-  // hyperedge vertex, we reuse this information to restore the information on the incident
-  // hypernodes (i.e. pins). Since the removal of the internal edge (HN_Vertex,HE_Vertex)
-  // was done by swapping the HyperedgeID to the end of the edgelist of the hypernode and
-  // decrementing the size, it is necessary to perform the restore operations __in reverse__
-  // order as the removal operations occured!
-  void restoreEdge(const HyperedgeID he) noexcept {
-    ASSERT(hyperedge(he).isDisabled(), "Hyperedge is enabled!");
-    enableEdge(he);
-    resetPartitionPinCounts(he);
-    for (const HypernodeID pin : pins(he)) {
-      ASSERT(std::count(_incidence_array.begin() + hypernode(pin).firstEntry(),
-                        _incidence_array.begin() + hypernode(pin).firstInvalidEntry(), he)
-             == 0,
-             "HN " << pin << " is already connected to HE " << he);
-      DBG(dbg_hypergraph_restore_edge, "re-adding pin  " << pin << " to HE " << he);
-      enableHypernodeIfPreviouslyUnconnected(pin);
-      hypernode(pin).increaseSize();
-      if (partID(pin) != kInvalidPartition) {
-        increasePinCountInPart(he, partID(pin));
-      }
-
-      ASSERT(_incidence_array[hypernode(pin).firstInvalidEntry() - 1] == he,
-             "Incorrect restore of HE " << he);
-      ++_current_num_pins;
-    }
-  }
-
   void resetPartitioning() noexcept {
     _part_ids.clear();
     _part_ids.resize(_num_hypernodes, kInvalidPartition);
@@ -2001,72 +805,72 @@
     _connectivity_sets.resize(_num_hyperedges);
   }
 
-  Type type() const noexcept {
-    if (isModified()) {
-      return Type::EdgeAndNodeWeights;
-    } else {
-      return _type;
-    }
-  }
-
-  // Accessors and mutators.
-  HyperedgeID nodeDegree(const HypernodeID u) const noexcept {
-    ASSERT(!hypernode(u).isDisabled(), "Hypernode " << u << " is disabled");
-    return hypernode(u).size();
-  }
-
-  HypernodeID edgeSize(const HyperedgeID e) const noexcept {
-    ASSERT(!hyperedge(e).isDisabled(), "Hyperedge " << e << " is disabled");
-    return hyperedge(e).size();
-  }
-
-  HypernodeWeight nodeWeight(const HypernodeID u) const noexcept {
-    ASSERT(!hypernode(u).isDisabled(), "Hypernode " << u << " is disabled");
-    return hypernode(u).weight();
-  }
-
-  void setNodeWeight(const HypernodeID u, const HypernodeWeight weight) noexcept {
-    ASSERT(!hypernode(u).isDisabled(), "Hypernode " << u << " is disabled");
-    hypernode(u).setWeight(weight);
-  }
-
-  HyperedgeWeight edgeWeight(const HyperedgeID e) const noexcept {
-    ASSERT(!hyperedge(e).isDisabled(), "Hyperedge " << e << " is disabled");
-    return hyperedge(e).weight();
-  }
-
-  void setEdgeWeight(const HyperedgeID e, const HyperedgeWeight weight) noexcept {
-    ASSERT(!hyperedge(e).isDisabled(), "Hyperedge " << e << " is disabled");
-    hyperedge(e).setWeight(weight);
-  }
-
-  PartitionID partID(const HypernodeID u) const noexcept {
-    ASSERT(!hypernode(u).isDisabled(), "Hypernode " << u << " is disabled");
-    return _part_ids[u];
-  }
-
-  bool nodeIsEnabled(const HypernodeID u) const noexcept {
-    return !hypernode(u).isDisabled();
-  }
-
-  bool edgeIsEnabled(const HyperedgeID e) const noexcept {
-    return !hyperedge(e).isDisabled();
-  }
-
-  HypernodeID initialNumNodes() const noexcept {
-    return _num_hypernodes;
-  }
-
-  HyperedgeID initialNumEdges() const noexcept {
-    return _num_hyperedges;
-  }
-
-  HypernodeID initialNumPins()  const noexcept {
-    return _num_pins;
-  }
-
-  HypernodeID numNodes() const noexcept {
-    ASSERT([&]() {
+	Type type() const noexcept {
+		if (isModified()) {
+			return Type::EdgeAndNodeWeights;
+		} else {
+			return _type;
+		}
+	}
+
+	// Accessors and mutators.
+	HyperedgeID nodeDegree(const HypernodeID u) const noexcept {
+		ASSERT(!hypernode(u).isDisabled(), "Hypernode " << u << " is disabled");
+		return hypernode(u).size();
+	}
+
+	HypernodeID edgeSize(const HyperedgeID e) const noexcept {
+		ASSERT(!hyperedge(e).isDisabled(), "Hyperedge " << e << " is disabled");
+		return hyperedge(e).size();
+	}
+
+	HypernodeWeight nodeWeight(const HypernodeID u) const noexcept {
+		ASSERT(!hypernode(u).isDisabled(), "Hypernode " << u << " is disabled");
+		return hypernode(u).weight();
+	}
+
+	void setNodeWeight(const HypernodeID u, const HypernodeWeight weight) noexcept {
+		ASSERT(!hypernode(u).isDisabled(), "Hypernode " << u << " is disabled");
+		hypernode(u).setWeight(weight);
+	}
+
+	HyperedgeWeight edgeWeight(const HyperedgeID e) const noexcept {
+		ASSERT(!hyperedge(e).isDisabled(), "Hyperedge " << e << " is disabled");
+		return hyperedge(e).weight();
+	}
+
+	void setEdgeWeight(const HyperedgeID e, const HyperedgeWeight weight) noexcept {
+		ASSERT(!hyperedge(e).isDisabled(), "Hyperedge " << e << " is disabled");
+		hyperedge(e).setWeight(weight);
+	}
+
+	PartitionID partID(const HypernodeID u) const noexcept {
+		ASSERT(!hypernode(u).isDisabled(), "Hypernode " << u << " is disabled");
+		return _part_ids[u];
+	}
+
+	bool nodeIsEnabled(const HypernodeID u) const noexcept {
+		return !hypernode(u).isDisabled();
+	}
+
+	bool edgeIsEnabled(const HyperedgeID e) const noexcept {
+		return !hyperedge(e).isDisabled();
+	}
+
+	HypernodeID initialNumNodes() const noexcept {
+		return _num_hypernodes;
+	}
+
+	HyperedgeID initialNumEdges() const noexcept {
+		return _num_hyperedges;
+	}
+
+	HypernodeID initialNumPins() const noexcept {
+		return _num_pins;
+	}
+
+	HypernodeID numNodes() const noexcept {
+		ASSERT([&]() {
         HypernodeID count = 0;
         for (HypernodeID i = 0; i < _num_hypernodes; ++i) {
           if (!hypernode(i).isDisabled()) {
@@ -2085,12 +889,12 @@
         }
         return count;
       } ());
-    return _current_num_hypernodes;
-  }
-
-  HyperedgeID numEdges() const noexcept {
-    ASSERT([&]() {
-        HyperedgeID count = 0;
+		return _current_num_hypernodes;
+	}
+
+	HyperedgeID numEdges() const noexcept {
+		ASSERT([&]() {
+					HyperedgeID count = 0;
         for (HyperedgeID i = 0; i < _num_hyperedges; ++i) {
           if (!hyperedge(i).isDisabled()) {
             ++count;
@@ -2108,76 +912,75 @@
         }
         return count;
       } ());
-    return _current_num_hyperedges;
-  }
-
-  HypernodeID numPins() const noexcept {
-    return _current_num_pins;
-  }
-
-  PartitionID k() const noexcept {
-    return _k;
-  }
+		return _current_num_hyperedges;
+	}
+
+	HypernodeID numPins() const noexcept {
+		return _current_num_pins;
+	}
+
+	PartitionID k() const noexcept {
+		return _k;
+	}
 
   HypernodeID pinCountInPart(const HyperedgeID he, const PartitionID id) const noexcept {
-    ASSERT(!hyperedge(he).isDisabled(), "Hyperedge " << he << " is disabled");
-    ASSERT(id < _k && id != kInvalidPartition, "Partition ID " << id << " is out of bounds");
-    ASSERT(_pins_in_part[he * _k + id] != kInvalidCount, V(he) << V(id));
-    return _pins_in_part[he * _k + id];
-  }
-
-  PartitionID connectivity(const HyperedgeID he) const noexcept {
-    ASSERT(!hyperedge(he).isDisabled(), "Hyperedge " << he << " is disabled");
-    return _connectivity_sets[he].size();
-  }
+		ASSERT(!hyperedge(he).isDisabled(), "Hyperedge " << he << " is disabled");
+		ASSERT(id < _k && id != kInvalidPartition, "Partition ID " << id << " is out of bounds");
+		ASSERT(_pins_in_part[he * _k + id] != kInvalidCount, V(he) << V(id));
+		return _pins_in_part[he * _k + id];
+	}
+
+	PartitionID connectivity(const HyperedgeID he) const noexcept {
+		ASSERT(!hyperedge(he).isDisabled(), "Hyperedge " << he << " is disabled");
+		return _connectivity_sets[he].size();
+	}
 
   const std::vector<PartInfo> & partInfos() const noexcept {
-    return _part_info;
-  }
+		return _part_info;
+	}
 
   HypernodeWeight totalWeight() const noexcept {
     return _total_weight;
   }
-
-  HypernodeWeight partWeight(const PartitionID id) const noexcept {
-    ASSERT(id < _k && id != kInvalidPartition, "Partition ID " << id << " is out of bounds");
-    return _part_info[id].weight;
-  }
-
-  HypernodeID partSize(const PartitionID id) const noexcept {
-    ASSERT(id < _k && id != kInvalidPartition, "Partition ID " << id << " is out of bounds");
-    return _part_info[id].size;
-  }
-
-  HypernodeData & hypernodeData(const HypernodeID hn) noexcept {
-    ASSERT(!hypernode(hn).isDisabled(), "Hypernode " << hn << " is disabled");
-    return hypernode(hn);
-  }
-
-  HyperedgeData & hyperedgeData(const HyperedgeID he) noexcept {
-    ASSERT(!hyperedge(he).isDisabled(), "Hyperedge " << he << " is disabled");
-    return hyperedge(he);
-  }
-
-  void sortConnectivitySets() noexcept {
-    for (HyperedgeID he = 0; he < _num_hyperedges; ++he) {
-      std::sort(_connectivity_sets[he].begin(), _connectivity_sets[he].end());
-    }
-  }
+	HypernodeWeight partWeight(const PartitionID id) const noexcept {
+		ASSERT(id < _k && id != kInvalidPartition, "Partition ID " << id << " is out of bounds");
+		return _part_info[id].weight;
+	}
+
+	HypernodeID partSize(const PartitionID id) const noexcept {
+		ASSERT(id < _k && id != kInvalidPartition, "Partition ID " << id << " is out of bounds");
+		return _part_info[id].size;
+	}
+
+	HypernodeData & hypernodeData(const HypernodeID hn) noexcept {
+		ASSERT(!hypernode(hn).isDisabled(), "Hypernode " << hn << " is disabled");
+		return hypernode(hn);
+	}
+
+	HyperedgeData & hyperedgeData(const HyperedgeID he) noexcept {
+		ASSERT(!hyperedge(he).isDisabled(), "Hyperedge " << he << " is disabled");
+		return hyperedge(he);
+	}
+
+	void sortConnectivitySets() noexcept {
+		for (HyperedgeID he = 0; he < _num_hyperedges; ++he) {
+			std::sort(_connectivity_sets[he].begin(), _connectivity_sets[he].end());
+		}
+	}
 
  private:
-  FRIEND_TEST(AHypergraph, DisconnectsHypernodeFromHyperedge);
-  FRIEND_TEST(AHypergraph, RemovesHyperedges);
-  FRIEND_TEST(AHypergraph, DecrementsHypernodeDegreeOfAffectedHypernodesOnHyperedgeRemoval);
-  FRIEND_TEST(AnIncidenceIterator, AllowsIterationOverIncidentHyperedges);
-  FRIEND_TEST(AnIncidenceIterator, AllowsIterationOverPinsOfHyperedge);
-  FRIEND_TEST(AHypergraphMacro, IteratesOverAllIncidentHyperedges);
-  FRIEND_TEST(AHypergraphMacro, IteratesOverAllPinsOfAHyperedge);
-  FRIEND_TEST(AContractionMemento, StoresOldStateOfInvolvedHypernodes);
-  FRIEND_TEST(AnUncontractionOperation, DeletesIncidenceInfoAddedDuringContraction);
-  FRIEND_TEST(AHypergraph, InvalidatesPartitionPinCountsOnHyperedgeRemoval);
-  FRIEND_TEST(AHypergraph, CalculatesPinCountsOfAHyperedge);
-  FRIEND_TEST(APartitionedHypergraph, StoresPartitionPinCountsForHyperedges);
+	FRIEND_TEST(AHypergraph, DisconnectsHypernodeFromHyperedge);
+	FRIEND_TEST(AHypergraph, RemovesHyperedges);
+	FRIEND_TEST(AHypergraph, DecrementsHypernodeDegreeOfAffectedHypernodesOnHyperedgeRemoval);
+	FRIEND_TEST(AnIncidenceIterator, AllowsIterationOverIncidentHyperedges);
+	FRIEND_TEST(AnIncidenceIterator, AllowsIterationOverPinsOfHyperedge);
+	FRIEND_TEST(AHypergraphMacro, IteratesOverAllIncidentHyperedges);
+	FRIEND_TEST(AHypergraphMacro, IteratesOverAllPinsOfAHyperedge);
+	FRIEND_TEST(AContractionMemento, StoresOldStateOfInvolvedHypernodes);
+	FRIEND_TEST(AnUncontractionOperation, DeletesIncidenceInfoAddedDuringContraction);
+	FRIEND_TEST(AHypergraph, InvalidatesPartitionPinCountsOnHyperedgeRemoval);
+	FRIEND_TEST(AHypergraph, CalculatesPinCountsOfAHyperedge);
+	FRIEND_TEST(APartitionedHypergraph, StoresPartitionPinCountsForHyperedges);
   FRIEND_TEST(AHypergraph, ExtractedFromAPartitionedHypergraphHasInitializedPartitionInformation);
 
   GenericHypergraph() noexcept :
@@ -2201,235 +1004,235 @@
     _active_hyperedges_u(),
     _active_hyperedges_v() { }
 
-  void updatePartInfo(const HypernodeID u, const PartitionID id) noexcept {
-    ASSERT(!hypernode(u).isDisabled(), "Hypernode " << u << " is disabled");
-    ASSERT(id < _k && id != kInvalidPartition, "Part ID" << id << " out of bounds!");
-    ASSERT(_part_ids[u] == kInvalidPartition, "HN " << u << " is already assigned to part " << id);
-    _part_ids[u] = id;
-    _part_info[id].weight += nodeWeight(u);
+	void updatePartInfo(const HypernodeID u, const PartitionID id) noexcept {
+		ASSERT(!hypernode(u).isDisabled(), "Hypernode " << u << " is disabled");
+		ASSERT(id < _k && id != kInvalidPartition, "Part ID" << id << " out of bounds!");
+		ASSERT(_part_ids[u] == kInvalidPartition, "HN " << u << " is already assigned to part " << id);
+		_part_ids[u] = id;
+		_part_info[id].weight += nodeWeight(u);
     ++_part_info[id].size;
-  }
-
-  void updatePartInfo(const HypernodeID u, const PartitionID from, const PartitionID to) noexcept {
-    ASSERT(!hypernode(u).isDisabled(), "Hypernode " << u << " is disabled");
-    ASSERT(from < _k && from != kInvalidPartition, "Part ID" << from << " out of bounds!");
-    ASSERT(to < _k && to != kInvalidPartition, "Part ID" << to << " out of bounds!");
-    ASSERT(_part_ids[u] == from, "HN " << u << " is not in part " << from);
-    _part_ids[u] = to;
-    _part_info[from].weight -= nodeWeight(u);
-    --_part_info[from].size;
-    _part_info[to].weight += nodeWeight(u);
+	}
+
+	void updatePartInfo(const HypernodeID u, const PartitionID from, const PartitionID to) noexcept {
+		ASSERT(!hypernode(u).isDisabled(), "Hypernode " << u << " is disabled");
+		ASSERT(from < _k && from != kInvalidPartition, "Part ID" << from << " out of bounds!");
+		ASSERT(to < _k && to != kInvalidPartition, "Part ID" << to << " out of bounds!");
+		ASSERT(_part_ids[u] == from, "HN " << u << " is not in part " << from);
+		_part_ids[u] = to;
+		_part_info[from].weight -= nodeWeight(u);
+		--_part_info[from].size;
+		_part_info[to].weight += nodeWeight(u);
     ++_part_info[to].size;
-  }
-
-  void decreasePinCountInPart(const HyperedgeID he, const PartitionID id) noexcept {
-    ASSERT(!hyperedge(he).isDisabled(), "Hyperedge " << he << " is disabled");
-    ASSERT(pinCountInPart(he, id) > 0,
-           "HE " << he << "does not have any pins in partition " << id);
-    ASSERT(id < _k && id != kInvalidPartition, "Part ID" << id << " out of bounds!");
-    ASSERT(_pins_in_part[he * _k + id] > 0, "invalid decrease");
-    _pins_in_part[he * _k + id] -= 1;
-    if (_pins_in_part[he * _k + id] == 0) {
-      auto it = std::find(_connectivity_sets[he].begin(), _connectivity_sets[he].end(), id);
-      ASSERT(it != _connectivity_sets[he].end(), "Part not found:" << id);
+	}
+
+	void decreasePinCountInPart(const HyperedgeID he, const PartitionID id) noexcept {
+		ASSERT(!hyperedge(he).isDisabled(), "Hyperedge " << he << " is disabled");
+		ASSERT(pinCountInPart(he, id) > 0,
+				"HE " << he << "does not have any pins in partition " << id);
+		ASSERT(id < _k && id != kInvalidPartition, "Part ID" << id << " out of bounds!");
+		ASSERT(_pins_in_part[he * _k + id] > 0, "invalid decrease");
+		_pins_in_part[he * _k + id] -= 1;
+		if (_pins_in_part[he * _k + id] == 0) {
+			auto it = std::find(_connectivity_sets[he].begin(), _connectivity_sets[he].end(), id);
+			ASSERT(it != _connectivity_sets[he].end(), "Part not found:" << id);
       std::iter_swap(it, _connectivity_sets[he].end() - 1);
-      _connectivity_sets[he].pop_back();
-      std::sort(it, _connectivity_sets[he].end());
-      ASSERT(std::is_sorted(_connectivity_sets[he].cbegin(), _connectivity_sets[he].cend()),
-             V(he));
-    }
-  }
-
-  void increasePinCountInPart(const HyperedgeID he, const PartitionID id) noexcept {
-    ASSERT(!hyperedge(he).isDisabled(), "Hyperedge " << he << " is disabled");
-    ASSERT(pinCountInPart(he, id) <= edgeSize(he),
-           "HE " << he << ": pin_count[" << id << "]=" << pinCountInPart(he, id)
-           << "edgesize=" << edgeSize(he));
-    ASSERT(id < _k && id != kInvalidPartition, "Part ID" << id << " out of bounds!");
-    _pins_in_part[he * _k + id] += 1;
-    if (_pins_in_part[he * _k + id] == 1) {
-      ASSERT(std::find(_connectivity_sets[he].cbegin(), _connectivity_sets[he].cend(), id)
-             == _connectivity_sets[he].end(), "Part " << id << " already contained");
-      _connectivity_sets[he].insert(std::find_if(_connectivity_sets[he].cbegin(),
-                                                 _connectivity_sets[he].cend(),
+			_connectivity_sets[he].pop_back();
+			std::sort(it, _connectivity_sets[he].end());
+			ASSERT(std::is_sorted(_connectivity_sets[he].cbegin(), _connectivity_sets[he].cend()),
+					V(he));
+		}
+	}
+
+	void increasePinCountInPart(const HyperedgeID he, const PartitionID id) noexcept {
+		ASSERT(!hyperedge(he).isDisabled(), "Hyperedge " << he << " is disabled");
+		ASSERT(pinCountInPart(he, id) <= edgeSize(he),
+				"HE " << he << ": pin_count[" << id << "]=" << pinCountInPart(he, id)
+				<< "edgesize=" << edgeSize(he));
+		ASSERT(id < _k && id != kInvalidPartition, "Part ID" << id << " out of bounds!");
+		_pins_in_part[he * _k + id] += 1;
+		if (_pins_in_part[he * _k + id] == 1) {
+			ASSERT(std::find(_connectivity_sets[he].cbegin(), _connectivity_sets[he].cend(), id)
+					== _connectivity_sets[he].end(), "Part " << id << " already contained");
+			_connectivity_sets[he].insert(std::find_if(_connectivity_sets[he].cbegin(),
+							_connectivity_sets[he].cend(),
                                                  [&](const PartitionID i) { return id < i; }),
-                                    id);
-    }
-    ASSERT(std::is_sorted(_connectivity_sets[he].cbegin(), _connectivity_sets[he].cend()),
-           V(he));
+					id);
+		}
+		ASSERT(std::is_sorted(_connectivity_sets[he].cbegin(), _connectivity_sets[he].cend()),
+				V(he));
     ASSERT([&]() {
         for (PartitionID i = 0; i < _k; ++i) {
-          if (std::count(_connectivity_sets[he].cbegin(),
-                         _connectivity_sets[he].cend(), i) > 1) {
-            return false;
-          }
-        }
-        return true;
+						if (std::count(_connectivity_sets[he].cbegin(),
+										_connectivity_sets[he].cend(), i) > 1) {
+							return false;
+						}
+					}
+					return true;
       } (), V(he));
-  }
-
-  void invalidatePartitionPinCounts(const HyperedgeID he) noexcept {
-    ASSERT(hyperedge(he).isDisabled(),
-           "Invalidation of pin counts only allowed for disabled hyperedges");
-    for (PartitionID part = 0; part < _k; ++part) {
-      _pins_in_part[he * _k + part] = kInvalidCount;
-    }
-    _connectivity_sets[he].clear();
-  }
-
-  void resetPartitionPinCounts(const HyperedgeID he) noexcept {
-    ASSERT(!hyperedge(he).isDisabled(), "Hyperedge " << he << " is disabled");
-    for (PartitionID part = 0; part < _k; ++part) {
-      _pins_in_part[he * _k + part] = 0;
-    }
-  }
-
-  bool isModified() const noexcept {
-    return _current_num_pins != _num_pins || _current_num_hypernodes != _num_hypernodes ||
-           _current_num_hyperedges != _num_hyperedges;
-  }
-
-  void enableEdge(const HyperedgeID e) noexcept {
-    ASSERT(hyperedge(e).isDisabled(), "HE " << e << " is already enabled!");
-    hyperedge(e).enable();
-    ++_current_num_hyperedges;
-  }
-
-  void restoreRepresentative(const Memento& memento) noexcept {
-    ASSERT(!hypernode(memento.u).isDisabled(), "Hypernode " << memento.u << " is disabled");
-    hypernode(memento.u).setFirstEntry(memento.u_first_entry);
-    hypernode(memento.u).setSize(memento.u_size);
-    hypernode(memento.u).setWeight(hypernode(memento.u).weight() - hypernode(memento.v).weight());
-  }
-
-  void resetReusedPinSlotToOriginalValue(const HyperedgeID he, const Memento& memento) noexcept {
-    ASSERT(!hyperedge(he).isDisabled(), "Hyperedge " << he << " is disabled");
-    PinHandleIterator pin_begin, pin_end;
-    std::tie(pin_begin, pin_end) = pinHandles(he);
-    ASSERT(pin_begin != pin_end, "Accessed empty hyperedge");
-    --pin_end;
-    while (*pin_end != memento.u) {
-      ASSERT(pin_end != pin_begin, "Pin " << memento.u << " not found in pinlist of HE " << he);
-      --pin_end;
-    }
-    ASSERT(*pin_end == memento.u && std::distance(_incidence_array.begin(), pin_begin)
-           <= std::distance(_incidence_array.begin(), pin_end), "Reused slot not found");
-    *pin_end = memento.v;
-  }
-
-  void connectHyperedgeToRepresentative(const HyperedgeID e, const HypernodeID u,
-                                        bool& first_call) noexcept {
-    ASSERT(!hypernode(u).isDisabled(), "Hypernode " << u << " is disabled");
-    ASSERT(!hyperedge(e).isDisabled(), "Hyperedge " << e << " is disabled");
-    ASSERT(partID(_incidence_array[hyperedge(e).firstInvalidEntry() - 1]) == partID(u),
+	}
+
+	void invalidatePartitionPinCounts(const HyperedgeID he) noexcept {
+		ASSERT(hyperedge(he).isDisabled(),
+				"Invalidation of pin counts only allowed for disabled hyperedges");
+		for (PartitionID part = 0; part < _k; ++part) {
+			_pins_in_part[he * _k + part] = kInvalidCount;
+		}
+		_connectivity_sets[he].clear();
+	}
+
+	void resetPartitionPinCounts(const HyperedgeID he) noexcept {
+		ASSERT(!hyperedge(he).isDisabled(), "Hyperedge " << he << " is disabled");
+		for (PartitionID part = 0; part < _k; ++part) {
+			_pins_in_part[he * _k + part] = 0;
+		}
+	}
+
+	bool isModified() const noexcept {
+		return _current_num_pins != _num_pins || _current_num_hypernodes != _num_hypernodes ||
+		_current_num_hyperedges != _num_hyperedges;
+	}
+
+	void enableEdge(const HyperedgeID e) noexcept {
+		ASSERT(hyperedge(e).isDisabled(), "HE " << e << " is already enabled!");
+		hyperedge(e).enable();
+		++_current_num_hyperedges;
+	}
+
+	void restoreRepresentative(const Memento& memento) noexcept {
+		ASSERT(!hypernode(memento.u).isDisabled(), "Hypernode " << memento.u << " is disabled");
+		hypernode(memento.u).setFirstEntry(memento.u_first_entry);
+		hypernode(memento.u).setSize(memento.u_size);
+		hypernode(memento.u).setWeight(hypernode(memento.u).weight() - hypernode(memento.v).weight());
+	}
+
+	void resetReusedPinSlotToOriginalValue(const HyperedgeID he, const Memento& memento) noexcept {
+		ASSERT(!hyperedge(he).isDisabled(), "Hyperedge " << he << " is disabled");
+		PinHandleIterator pin_begin, pin_end;
+		std::tie(pin_begin, pin_end) = pinHandles(he);
+		ASSERT(pin_begin != pin_end, "Accessed empty hyperedge");
+		--pin_end;
+		while (*pin_end != memento.u) {
+			ASSERT(pin_end != pin_begin, "Pin " << memento.u << " not found in pinlist of HE " << he);
+			--pin_end;
+		}
+		ASSERT(*pin_end == memento.u && std::distance(_incidence_array.begin(), pin_begin)
+				<= std::distance(_incidence_array.begin(), pin_end), "Reused slot not found");
+		*pin_end = memento.v;
+	}
+
+	void connectHyperedgeToRepresentative(const HyperedgeID e, const HypernodeID u,
+			bool& first_call) noexcept {
+		ASSERT(!hypernode(u).isDisabled(), "Hypernode " << u << " is disabled");
+		ASSERT(!hyperedge(e).isDisabled(), "Hyperedge " << e << " is disabled");
+		ASSERT(partID(_incidence_array[hyperedge(e).firstInvalidEntry() - 1]) == partID(u),
            "Contraction target " << _incidence_array[hyperedge(e).firstInvalidEntry() - 1]
            << "& representative " << u << "are in different parts");
-    // Hyperedge e does not contain u. Therefore we use the entry of v (i.e. the last entry
-    // -- this is ensured by the contract method) in e's edge array to store the information
-    // that u is now connected to e and add the edge (u,e) to indicate this conection also from
-    // the hypernode's point of view.
-    _incidence_array[hyperedge(e).firstInvalidEntry() - 1] = u;
-
-    HypernodeVertex& nodeU = hypernode(u);
-    if (first_call) {
-      _incidence_array.insert(_incidence_array.cend(), _incidence_array.cbegin() + nodeU.firstEntry(),
-                              _incidence_array.cbegin() + nodeU.firstInvalidEntry());
-      nodeU.setFirstEntry(_incidence_array.size() - nodeU.size());
-      first_call = false;
-    }
-    ASSERT(nodeU.firstInvalidEntry() == _incidence_array.size(), "Incidence Info of HN " << u
-           << " is not at the end of the incidence array");
-    _incidence_array.push_back(e);
-    nodeU.increaseSize();
-  }
-
-  void disableHypernodeIfUnconnected(const HypernodeID hn,
-                                     const bool disable_unconnected_hypernode) noexcept {
-    if (disable_unconnected_hypernode && hypernode(hn).size() == 0) {
-      hypernode(hn).disable();
-      --_current_num_hypernodes;
-    }
-  }
-
-  void enableHypernodeIfPreviouslyUnconnected(const HypernodeID hn) noexcept {
-    if (hypernode(hn).isDisabled()) {
-      hypernode(hn).enable();
-      ++_current_num_hypernodes;
-    }
-  }
-
-  template <typename Handle1, typename Handle2, typename Container>
-  void removeInternalEdge(const Handle1 u, const Handle2 v, Container& container) noexcept {
-    using std::swap;
-    typename Container::reference vertex = container[u];
-    ASSERT(!vertex.isDisabled(), "InternalVertex " << u << " is disabled");
-
-    auto begin = _incidence_array.begin() + vertex.firstEntry();
-    ASSERT(vertex.size() > 0, "InternalVertex is empty!");
-    auto last_entry = _incidence_array.begin() + vertex.firstInvalidEntry() - 1;
-    while (*begin != v) {
-      ++begin;
-    }
-    ASSERT(begin < _incidence_array.begin() + vertex.firstInvalidEntry(), "Iterator out of bounds");
-    swap(*begin, *last_entry);
-    vertex.decreaseSize();
-  }
-
-  // Accessor for handles of hypernodes contained in hyperedge (aka pins)
-  std::pair<PinHandleIterator, PinHandleIterator> pinHandles(const HyperedgeID he) noexcept {
-    return std::make_pair(_incidence_array.begin() + hyperedge(he).firstEntry(),
-                          _incidence_array.begin() + hyperedge(he).firstInvalidEntry());
-  }
-
-  // Accessor for hypernode-related information
-  const HypernodeVertex & hypernode(const HypernodeID u) const noexcept {
-    ASSERT(u < _num_hypernodes, "Hypernode " << u << " does not exist");
-    return _hypernodes[u];
-  }
-
-  // Accessor for hyperedge-related information
-  const HyperedgeVertex & hyperedge(const HyperedgeID e) const noexcept {
-    ASSERT(e < _num_hyperedges, "Hyperedge " << e << " does not exist");
-    return _hyperedges[e];
-  }
-
-  // To avoid code duplication we implement non-const version in terms of const version
-  HypernodeVertex & hypernode(const HypernodeID u) noexcept {
-    return const_cast<HypernodeVertex&>(static_cast<const GenericHypergraph&>(*this).hypernode(u));
-  }
-
-  HyperedgeVertex & hyperedge(const HyperedgeID e) noexcept {
-    return const_cast<HyperedgeVertex&>(static_cast<const GenericHypergraph&>(*this).hyperedge(e));
-  }
+		// Hyperedge e does not contain u. Therefore we use the entry of v (i.e. the last entry
+		// -- this is ensured by the contract method) in e's edge array to store the information
+		// that u is now connected to e and add the edge (u,e) to indicate this conection also from
+		// the hypernode's point of view.
+		_incidence_array[hyperedge(e).firstInvalidEntry() - 1] = u;
+
+		HypernodeVertex& nodeU = hypernode(u);
+		if (first_call) {
+			_incidence_array.insert(_incidence_array.cend(), _incidence_array.cbegin() + nodeU.firstEntry(),
+					_incidence_array.cbegin() + nodeU.firstInvalidEntry());
+			nodeU.setFirstEntry(_incidence_array.size() - nodeU.size());
+			first_call = false;
+		}
+		ASSERT(nodeU.firstInvalidEntry() == _incidence_array.size(), "Incidence Info of HN " << u
+				<< " is not at the end of the incidence array");
+		_incidence_array.push_back(e);
+		nodeU.increaseSize();
+	}
+
+	void disableHypernodeIfUnconnected(const HypernodeID hn,
+			const bool disable_unconnected_hypernode) noexcept {
+		if (disable_unconnected_hypernode && hypernode(hn).size() == 0) {
+			hypernode(hn).disable();
+			--_current_num_hypernodes;
+		}
+	}
+
+	void enableHypernodeIfPreviouslyUnconnected(const HypernodeID hn) noexcept {
+		if (hypernode(hn).isDisabled()) {
+			hypernode(hn).enable();
+			++_current_num_hypernodes;
+		}
+	}
+
+	template <typename Handle1, typename Handle2, typename Container>
+	void removeInternalEdge(const Handle1 u, const Handle2 v, Container& container) noexcept {
+		using std::swap;
+		typename Container::reference vertex = container[u];
+		ASSERT(!vertex.isDisabled(), "InternalVertex " << u << " is disabled");
+
+		auto begin = _incidence_array.begin() + vertex.firstEntry();
+		ASSERT(vertex.size() > 0, "InternalVertex is empty!");
+		auto last_entry = _incidence_array.begin() + vertex.firstInvalidEntry() - 1;
+		while (*begin != v) {
+			++begin;
+		}
+		ASSERT(begin < _incidence_array.begin() + vertex.firstInvalidEntry(), "Iterator out of bounds");
+		swap(*begin, *last_entry);
+		vertex.decreaseSize();
+	}
+
+	// Accessor for handles of hypernodes contained in hyperedge (aka pins)
+	std::pair<PinHandleIterator, PinHandleIterator> pinHandles(const HyperedgeID he) noexcept {
+		return std::make_pair(_incidence_array.begin() + hyperedge(he).firstEntry(),
+				_incidence_array.begin() + hyperedge(he).firstInvalidEntry());
+	}
+
+	// Accessor for hypernode-related information
+	const HypernodeVertex & hypernode(const HypernodeID u) const noexcept {
+		ASSERT(u < _num_hypernodes, "Hypernode " << u << " does not exist");
+		return _hypernodes[u];
+	}
+
+	// Accessor for hyperedge-related information
+	const HyperedgeVertex & hyperedge(const HyperedgeID e) const noexcept {
+		ASSERT(e < _num_hyperedges, "Hyperedge " << e << " does not exist");
+		return _hyperedges[e];
+	}
+
+	// To avoid code duplication we implement non-const version in terms of const version
+	HypernodeVertex & hypernode(const HypernodeID u) noexcept {
+		return const_cast<HypernodeVertex&>(static_cast<const GenericHypergraph&>(*this).hypernode(u));
+	}
+
+	HyperedgeVertex & hyperedge(const HyperedgeID e) noexcept {
+		return const_cast<HyperedgeVertex&>(static_cast<const GenericHypergraph&>(*this).hyperedge(e));
+	}
 
   HypernodeID _num_hypernodes;
   HyperedgeID _num_hyperedges;
   HypernodeID _num_pins;
   HypernodeWeight _total_weight;
-  const int _k;
-  Type _type;
-
-  HypernodeID _current_num_hypernodes;
-  HyperedgeID _current_num_hyperedges;
-  HypernodeID _current_num_pins;
-
-  std::vector<HypernodeVertex> _hypernodes;
-  std::vector<HyperedgeVertex> _hyperedges;
-  std::vector<VertexID> _incidence_array;
-
-  std::vector<PartitionID> _part_ids;
-  std::vector<PartInfo> _part_info;
-  // for each hyperedge we store the connectivity set,
-  // i.e. the parts it connects and the number of pins in that part
-  std::vector<HypernodeID> _pins_in_part;
-  std::vector<ConnectivitySet> _connectivity_sets;
-
-  // Used during uncontraction to remember which hyperedges have already been processed
-  std::vector<bool> _processed_hyperedges;
-
-  // Used during uncontraction to decide how to perform the uncontraction operation
-  std::vector<bool> _active_hyperedges_u;
-  std::vector<bool> _active_hyperedges_v;
+	const int _k;
+	Type _type;
+
+	HypernodeID _current_num_hypernodes;
+	HyperedgeID _current_num_hyperedges;
+	HypernodeID _current_num_pins;
+
+	std::vector<HypernodeVertex> _hypernodes;
+	std::vector<HyperedgeVertex> _hyperedges;
+	std::vector<VertexID> _incidence_array;
+
+	std::vector<PartitionID> _part_ids;
+	std::vector<PartInfo> _part_info;
+	// for each hyperedge we store the connectivity set,
+	// i.e. the parts it connects and the number of pins in that part
+	std::vector<HypernodeID> _pins_in_part;
+	std::vector<ConnectivitySet> _connectivity_sets;
+
+	// Used during uncontraction to remember which hyperedges have already been processed
+	std::vector<bool> _processed_hyperedges;
+
+	// Used during uncontraction to decide how to perform the uncontraction operation
+	std::vector<bool> _active_hyperedges_u;
+	std::vector<bool> _active_hyperedges_v;
 
   template <typename Hypergraph>
   friend std::pair<std::unique_ptr<Hypergraph>,
@@ -2457,22 +1260,24 @@
          V(expected._total_weight) << V(actual._total_weight));
   ASSERT(expected._k == actual._k, V(expected._k) << V(actual._k));
   ASSERT(expected._type == actual._type, "Error!");
-  ASSERT(expected._current_num_hypernodes == actual._current_num_hypernodes,
+	ASSERT(expected._current_num_hypernodes == actual._current_num_hypernodes,
          V(expected._current_num_hypernodes) << V(actual._current_num_hypernodes));
-  ASSERT(expected._current_num_hyperedges == actual._current_num_hyperedges,
+	ASSERT(expected._current_num_hyperedges == actual._current_num_hyperedges,
          V(expected._current_num_hyperedges) << V(actual._current_num_hyperedges));
-  ASSERT(expected._current_num_pins == actual._current_num_pins,
+	ASSERT(expected._current_num_pins == actual._current_num_pins,
          V(expected._current_num_pins) << V(actual._current_num_pins));
   ASSERT(expected._hypernodes == actual._hypernodes, "Error!");
   ASSERT(expected._hyperedges == actual._hyperedges, "Error!");
-
-  std::vector<unsigned int> expected_incidence_array(expected._incidence_array);
-  std::vector<unsigned int> actual_incidence_array(actual._incidence_array);
-  std::sort(expected_incidence_array.begin(), expected_incidence_array.end());
-  std::sort(actual_incidence_array.begin(), actual_incidence_array.end());
-
-  ASSERT(expected_incidence_array == actual_incidence_array,
-         "expected._incidence_array != actual._incidence_array");
+			"expected._hyperedges != actual._hyperedges");
+
+	std::vector<unsigned int> expected_incidence_array(
+			expected._incidence_array);
+	std::vector<unsigned int> actual_incidence_array(actual._incidence_array);
+	std::sort(expected_incidence_array.begin(), expected_incidence_array.end());
+	std::sort(actual_incidence_array.begin(), actual_incidence_array.end());
+
+	ASSERT(expected_incidence_array == actual_incidence_array,
+			"expected._incidence_array != actual._incidence_array");
 
   return expected._num_hypernodes == actual._num_hypernodes &&
          expected._num_hyperedges == actual._num_hyperedges &&
@@ -2480,12 +1285,7 @@
          expected._k == actual._k &&
          expected._type == actual._type &&
          expected._current_num_hypernodes == actual._current_num_hypernodes &&
-         expected._current_num_hyperedges == actual._current_num_hyperedges &&
-         expected._current_num_pins == actual._current_num_pins &&
-         expected._hypernodes == actual._hypernodes &&
-         expected._hyperedges == actual._hyperedges &&
-         expected_incidence_array == actual_incidence_array;
->>>>>>> 791c35df
+			&& expected_incidence_array == actual_incidence_array;
 }
 
 template <typename Hypergraph>

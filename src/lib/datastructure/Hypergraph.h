#ifndef LIB_DATASTRUCTURE_HYPERGRAPH_H_
#define LIB_DATASTRUCTURE_HYPERGRAPH_H_

#include <vector>
#include <limits>
#include <algorithm>

#include "../macros.h"

namespace hgr {

#define forall_incident_hyperedges(he,hn) \
  for (HyperNodesSizeType i = hypernode(hn).begin(),                    \
                        end = hypernode(hn).begin() + hypernode(hn).size(); i < end; ++i) { \
  HyperEdgeID he = incidence_array_[i];

#define forall_pins(hn,he) \
  for (HyperEdgesSizeType j = hyperedge(he).begin(),                    \
                        end = hyperedge(he).begin() + hyperedge(he).size(); j < end; ++j) { \
  HyperNodeID hn = incidence_array_[j];

#define endfor }

template <typename _HyperNodeType, typename _HyperEdgeType,
          typename _HyperNodeWeightType, typename _HyperEdgeWeightType>
class Hypergraph{
 private:
  typedef unsigned int VertexID;
  // Iterators that abstract away the duality of entries in the edge_ array.
  // For hypernodes, the entries correspond to the handles of the incident hyperedges.
  // For hyperedges, the entries correspond to the handles of the contained hypernodes (aka pins)
  // Outside the Hypergraph class, both are represented by const_incidence_iterator
  typedef typename std::vector<VertexID>::iterator PinHandleIterator;
  typedef typename std::vector<VertexID>::iterator HeHandleIterator;
  
  template <typename VertexTypeTraits>
  class InternalVertex {
   public:
    typedef typename VertexTypeTraits::WeightType WeightType;
    typedef typename VertexTypeTraits::IDType IDType;

    InternalVertex(IDType begin, IDType size,
                   WeightType weight) :
        begin_(begin),
        size_(size),
        weight_(weight) {}

    InternalVertex() :
        begin_(0),
        size_(0),
        weight_(0) {}
    
<<<<<<< HEAD
<<<<<<< HEAD
    inline void Invalidate() {
=======
    void invalidate() {
>>>>>>> definitions within class correspond to implicit inline
=======
    void invalidate() {
>>>>>>> 388ffc06
      ASSERT(!isInvalid(), "Vertex is already invalidated");
      begin_ = std::numeric_limits<VertexID>::max();
    }

<<<<<<< HEAD
<<<<<<< HEAD
    inline bool isInvalid() const {
      return begin_ == std::numeric_limits<VertexID>::max();
    }

    inline IDType begin() const { return begin_; }
    inline void set_begin(IDType begin) { begin_ = begin; }

    inline IDType size() const { return size_; }
    inline void set_size(IDType size) { size_ = size; }
    inline void increase_size() { ++size_; }
    inline void decrease_size() {
      ASSERT(size_ > 0, "Size out of bounds");
      --size_;
      if (size_ == 0) { Invalidate(); }
    }
    
    inline WeightType weight() const { return weight_; }
    inline void set_weight(WeightType weight) { weight_ = weight; }
=======
=======
>>>>>>> 388ffc06
    bool isInvalid() const {
      return _begin == std::numeric_limits<VertexID>::max();
    }

    IDType firstEntry() const { return _begin; }
    void setFirstEntry(IDType begin) { _begin = begin; }

    IDType firstInvalidEntry() const { return _begin + _size; }

    IDType size() const { return _size; }
    void setSize(IDType size) { _size = size; }
    
    void increaseSize() { ++_size; }
    void decreaseSize() {
      ASSERT(_size > 0, "Size out of bounds");
      --_size;
      if (_size == 0) { invalidate(); }
    }
    
    WeightType weight() const { return _weight; }
    void setWeight(WeightType weight) { _weight = weight; }
<<<<<<< HEAD
>>>>>>> definitions within class correspond to implicit inline
=======
>>>>>>> 388ffc06
    
   private:
    IDType begin_;
    IDType size_;
    WeightType weight_;
  };

  struct HyperNodeTraits {
    typedef HyperNodeWeight WeightType;
    typedef HyperNodeID IDType;
  };
    
  struct HyperEdgeTraits {
    typedef HyperNodeWeight WeightType;
    typedef HyperEdgeID IDType;
  };
  
  typedef InternalVertex<HyperNodeTraits> HyperNode;
  typedef InternalVertex<HyperEdgeTraits> HyperEdge;
  typedef typename std::vector<HyperNode>::size_type HyperNodesSizeType;
  typedef typename std::vector<HyperEdge>::size_type HyperEdgesSizeType;

  template <typename VertexType>
  class VertexIterator : public std::vector<VertexType>::iterator {
    typedef typename std::vector<VertexType>::iterator Base;
    typedef VertexIterator<VertexType> Self;
    typedef typename VertexType::IDType IDType;
   public:
    VertexIterator() :
        Base(),
        id_(0),
        max_id_(0) {}

    VertexIterator(const Base &base, IDType id, IDType max_id) :
        Base(base),
        id_(id),
        max_id_(max_id) {
      if (id_ != max_id_ && Base::operator*().isInvalid()) {
        this->operator++();
      }
    }

    IDType operator*() {
      return id_;
    }

    Self& operator++() {
      ASSERT(id_ < max_id_, "Hypernode iterator out of bounds");
      do {
        Base::operator++();
        ++id_;
      } while(id_ < max_id_  && Base::operator*().isInvalid()); 
      return *this;
    }

    Self operator++(int) {
      Self copy = *this;
      this->operator++();
      return copy;
    }

    Self& operator--() {
      ASSERT(id_ > 0, "Hypernode iterator out of bounds");
      do {
        Base::operator--();
        --id_;
      } while(id_ > 0  && Base::operator*().isInvalid());
      return *this;
    }

    Self operator--(int) {
      Self copy = *this;
      this->operator--();
      return copy;
    }

    bool operator!=(const Self& rhs) {
      return id_ != rhs.id_;
    }
    
   private:
    IDType id_;
    IDType max_id_;
  };
  
 public:
  typedef _HyperNodeType HyperNodeID;
  typedef _HyperEdgeType HyperEdgeID;
  typedef _HyperNodeWeightType HyperNodeWeight;
  typedef _HyperEdgeWeightType HyperEdgeWeight;
  typedef typename std::vector<VertexID>::const_iterator const_incidence_iterator;
  typedef VertexIterator<HyperNode> const_hypernode_iterator;
  typedef VertexIterator<HyperEdge> const_hyperedge_iterator;
  
  Hypergraph(HyperNodeID num_hypernodes, HyperEdgeID num_hyperedges,
             const hMetisHyperEdgeIndexVector& index_vector,
             const hMetisHyperEdgeVector& edge_vector) :
      num_hypernodes_(num_hypernodes),
      num_hyperedges_(num_hyperedges),
      num_pins_(edge_vector.size()),
      current_num_hypernodes_(num_hypernodes_),
      current_num_hyperedges_(num_hyperedges_),
      current_num_pins_(num_pins_),
      hypernodes_(num_hypernodes_, HyperNode(0,0,1)),
      hyperedges_(num_hyperedges_, HyperEdge(0,0,1)),
      incidence_array_(2 * num_pins_,0) {

    VertexID edge_vector_index = 0;
    for (HyperEdgeID i = 0; i < num_hyperedges_; ++i) {
      hyperedge(i).set_begin(edge_vector_index);
      for (VertexID pin_index = index_vector[i]; pin_index < index_vector[i + 1]; ++pin_index) {
        hyperedge(i).increase_size();
        incidence_array_[pin_index] = edge_vector[pin_index];
        hypernode(edge_vector[pin_index]).increase_size();
        ++edge_vector_index;
      }
    }

    hypernode(0).set_begin(num_pins_);
    for (HyperNodeID i = 0; i < num_hypernodes_ - 1; ++i) {
      hypernode(i + 1).set_begin(hypernode(i).begin() + hypernode(i).size());
      hypernode(i).set_size(0);
    }
    hypernode(num_hypernodes - 1).set_size(0);
    
    for (HyperEdgeID i = 0; i < num_hyperedges_; ++i) {
      for (VertexID pin_index = index_vector[i]; pin_index < index_vector[i + 1]; ++pin_index) {
        HyperNodeID pin = edge_vector[pin_index];
        incidence_array_[hypernode(pin).begin() + hypernode(pin).size()] = i;
        hypernode(pin).increase_size();
      }
    }    
  }

  // ToDo: add a "pretty print" function...
  void DEBUG_print() {
    for (HyperEdgeID i = 0; i < num_hyperedges_; ++i) {
      PRINT("hyperedge " << i << ": begin=" << hyperedge(i).begin() << " size="
            << hyperedge(i).size() << " weight=" << hyperedge(i).weight());
    }
    for (HyperNodeID i = 0; i < num_hypernodes_; ++i) {
      PRINT("hypernode " << i << ": begin=" << hypernode(i).begin() << " size="
            << hypernode(i).size()  << " weight=" << hypernode(i).weight());
    }
    for (VertexID i = 0; i < incidence_array_.size(); ++i) {
      PRINT("incidence_array_[" << i <<"]=" << incidence_array_[i]);
    }
  }

<<<<<<< HEAD
<<<<<<< HEAD
  inline std::pair<const_incidence_iterator, const_incidence_iterator>
  GetIncidentHyperedges(HyperNodeID hn_handle) const {
    return std::make_pair(incidence_array_.begin() + hypernode(hn_handle).begin(),
                          incidence_array_.begin() + hypernode(hn_handle).begin() +
                          hypernode(hn_handle).size());
  }

  inline std::pair<const_incidence_iterator, const_incidence_iterator>
  GetPins(HyperEdgeID he_handle) const {
    return std::make_pair(incidence_array_.begin() + hyperedge(he_handle).begin(),
                          incidence_array_.begin() + hyperedge(he_handle).begin() +
                          hyperedge(he_handle).size());
  }

  inline std::pair<const_hypernode_iterator, const_hypernode_iterator>
  GetAllHypernodes() {
    return std::make_pair(const_hypernode_iterator(hypernodes_.begin(), 0, num_hypernodes_),
                          const_hypernode_iterator(hypernodes_.begin(), num_hypernodes_,
                                                   num_hypernodes_));
=======
=======
>>>>>>> 388ffc06
  std::pair<const_incidence_iterator, const_incidence_iterator>
  incidentHyperedges(HypernodeID u) const {
    return std::make_pair(_incidence_array.begin() + hypernode(u).firstEntry(),
                          _incidence_array.begin() + hypernode(u).firstInvalidEntry());
  }

  std::pair<const_incidence_iterator, const_incidence_iterator>
  pins(HyperedgeID e) const {
    return std::make_pair(_incidence_array.begin() + hyperedge(e).firstEntry(),
                          _incidence_array.begin() + hyperedge(e).firstInvalidEntry());
  }

  std::pair<const_hypernode_iterator, const_hypernode_iterator>
  hypernodes() {
    return std::make_pair(const_hypernode_iterator(_hypernodes.begin(), 0, _num_hypernodes),
                          const_hypernode_iterator(_hypernodes.begin(), _num_hypernodes,
                                                   _num_hypernodes));
>>>>>>> definitions within class correspond to implicit inline
  }
  
  // ToDo: This method should return a memento to reconstruct the changes!
  void Contract(HyperNodeID hn_handle_u, HyperNodeID hn_handle_v) {
    using std::swap;
    
    ASSERT(!hypernode(hn_handle_u).isInvalid(),"Hypernode " << hn_handle_u << " is invalid!");
    ASSERT(!hypernode(hn_handle_v).isInvalid(),"Hypernode " << hn_handle_v << " is invalid!");

    hypernode(hn_handle_u).set_weight(hypernode(hn_handle_u).weight() +
                                      hypernode(hn_handle_v).weight());
    
    PinHandleIterator slot_of_u, last_pin_slot;
    PinHandleIterator pins_begin, pins_end;
    HeHandleIterator hes_begin, hes_end;
    std::tie(hes_begin, hes_end) = GetHandlesOfIncidentHyperEdges(hn_handle_v);
    for (HeHandleIterator he_iter = hes_begin; he_iter != hes_end; ++he_iter) {
      std::tie(pins_begin, pins_end) = GetHandlesOfPins(*he_iter);
      ASSERT(pins_begin != pins_end, "Hyperedge " << *he_iter << " is empty");
      slot_of_u = last_pin_slot = pins_end - 1;
      for (PinHandleIterator pin_iter = pins_begin; pin_iter != last_pin_slot; ++pin_iter) {
        if (*pin_iter == hn_handle_v) {
          swap(*pin_iter, *last_pin_slot);
          --pin_iter;
        } else if (*pin_iter == hn_handle_u) {
          slot_of_u = pin_iter;
        }
      }
      ASSERT(*last_pin_slot == hn_handle_v, "v is not last entry in adjacency array!");

      if (slot_of_u != last_pin_slot) {
        // Hyperedge e contains both u and v. Thus we don't need to connect u to e and
        // can just cut off the last entry in the edge array of e that now contains v.
        hyperedge(*he_iter).decrease_size();
      } else {
        // Hyperedge e does not contain u. Therefore we use the entry of v in e's edge array to
        // store the information that u is now connected to e and add the edge (u,e) to indicate
        // this conection also from the hypernode's point of view.
        *last_pin_slot = hn_handle_u;
        AddEdge(hn_handle_u, *he_iter);
      }
    }
    ClearVertex(hn_handle_v, hypernodes_);
    RemoveVertex(hn_handle_v, hypernodes_);    
}

  void Disconnect(HyperNodeID hn_handle, HyperEdgeID he_handle) {
    ASSERT(!hypernode(hn_handle).isInvalid(),"Hypernode is invalid!");
    ASSERT(!hyperedge(he_handle).isInvalid(),"Hyperedge is invalid!");
    ASSERT(std::count(incidence_array_.begin() + hypernode(hn_handle).begin(),
                      incidence_array_.begin() + hypernode(hn_handle).begin() +
                      hypernode(hn_handle).size(), he_handle) == 1,
           "Hypernode not connected to hyperedge");
    ASSERT(std::count(incidence_array_.begin() + hyperedge(he_handle).begin(),
                      incidence_array_.begin() + hyperedge(he_handle).begin() +
                      hyperedge(he_handle).size(), hn_handle) == 1,
           "Hyperedge does not contain hypernode");
    RemoveEdge(hn_handle, he_handle, hypernodes_);
    RemoveEdge(he_handle, hn_handle, hyperedges_);
  }
  
  void RemoveHyperNode(HyperNodeID hn_handle) {
    ASSERT(!hypernode(hn_handle).isInvalid(),"Hypernode is invalid!");
    forall_incident_hyperedges(he_handle, hn_handle) {
      RemoveEdge(he_handle, hn_handle, hyperedges_);
      --current_num_pins_;
    } endfor
    ClearVertex(hn_handle, hypernodes_);
    RemoveVertex(hn_handle, hypernodes_);
    --current_num_hypernodes_;
  }
  
  void RemoveHyperEdge(HyperEdgeID he_handle) {
    ASSERT(!hyperedge(he_handle).isInvalid(),"Hyperedge is invalid!");
    forall_pins(hn_handle, he_handle) {
      RemoveEdge(hn_handle, he_handle, hypernodes_);
      --current_num_pins_;
    } endfor
    ClearVertex(he_handle, hyperedges_);
    RemoveVertex(he_handle, hyperedges_);
    --current_num_hyperedges_;
  }

  // Accessors and mutators
<<<<<<< HEAD
<<<<<<< HEAD
  inline HyperEdgeID hypernode_degree(HyperNodeID hn_handle) const {
    ASSERT(!hypernode(hn_handle).isInvalid(), "Invalid HypernodeID");    
    return hypernode(hn_handle).size();
  }
  
  inline HyperNodeID hyperedge_size(HyperEdgeID he_handle) const {
    ASSERT(!hyperedge(he_handle).isInvalid(), "Invalid HyperedgeID");
    return hyperedge(he_handle).size();
  }

  inline HyperNodeWeight hypernode_weight(HyperNodeID hn_handle) const {
    ASSERT(!hypernode(hn_handle).isInvalid(), "Invalid HypernodeID");
    return hypernode(hn_handle).weight();
  } 

  inline void set_hypernode_weight(HyperNodeID hn_handle,
                                   HyperNodeWeight weight) {
    ASSERT(!hypernode(hn_handle).isInvalid(), "Invalid HypernodeID");
    hypernode(hn_handle).set_weight(weight);
  }
  
  inline HyperEdgeWeight hyperedge_weight(HyperEdgeID he_handle) const {
    ASSERT(!hyperedge(he_handle).isInvalid(), "Invalid HyperedgeID");
    return hyperedge(he_handle).weight();
  }
  
  inline void set_hyperedge_weight(HyperEdgeID he_handle,
                                   HyperEdgeWeight weight) {
    ASSERT(!hyperedge(he_handle).isInvalid(), "Invalid HyperedgeID");
    hyperedge(he_handle).set_weight(weight);
  }
  
  inline HyperNodeID number_of_hypernodes() const {
    return current_num_hypernodes_;
  }

  inline HyperEdgeID number_of_hyperedges() const {
    return current_num_hyperedges_;
  }

  inline HyperNodeID number_of_pins() const {
    return current_num_pins_;
=======
=======
>>>>>>> 388ffc06
  HyperedgeID hypernodeDegree(HypernodeID u) const {
    return hypernode(u).size();
  }
  
  HypernodeID hyperedgeSize(HyperedgeID e) const {
    return hyperedge(e).size();
  }

  HypernodeWeight hypernodeWeight(HypernodeID u) const {
    return hypernode(u).weight();
  } 

  void setHypernodeWeight(HypernodeID u, HypernodeWeight weight) {
    hypernode(u).setWeight(weight);
  }
  
  HyperedgeWeight hyperedgeWeight(HyperedgeID e) const {
    return hyperedge(e).weight();
  }
  
  void setHyperedgeWeight(HyperedgeID e, HyperedgeWeight weight) {
    hyperedge(e).setWeight(weight);
  }
  
  HypernodeID numHypernodes() const {
    return _current_num_hypernodes;
  }

  HyperedgeID numHyperdeges() const {
    return _current_num_hyperedges;
  }

  HypernodeID numPins() const {
    return _current_num_pins;
>>>>>>> definitions within class correspond to implicit inline
  }
  
 private:
  FRIEND_TEST(AHypergraph, InitializesInternalHypergraphRepresentation);
  FRIEND_TEST(AHypergraph, DisconnectsHypernodeFromHyperedge);
  FRIEND_TEST(AHypergraph, InvalidatesRemovedHypernode);  
  FRIEND_TEST(AHypergraph, RemovesHyperedges);
  FRIEND_TEST(AHypergraph, InvalidatesRemovedHyperedge);
  FRIEND_TEST(AHypergraph, DecrementsHypernodeDegreeOfAffectedHypernodesOnHyperedgeRemoval);
  FRIEND_TEST(AHypergraph, DoesNotInvalidateHypernodeAfterDisconnectingFromHyperedge);
  FRIEND_TEST(AHypergraph, InvalidatesContractedHypernode);
  FRIEND_TEST(AHypergraph, AllowsIterationOverIncidentHyperedges);
  FRIEND_TEST(AHypergraph, AllowsIterationOverPinsOfHyperedge);
  FRIEND_TEST(AHypergraph, AllowsIterationOverAllValidHypernodes);

  template <typename T>
<<<<<<< HEAD
<<<<<<< HEAD
  inline void ClearVertex(VertexID vertex, T& container) {
=======
  void clearVertex(VertexID vertex, T& container) {
>>>>>>> definitions within class correspond to implicit inline
=======
  void clearVertex(VertexID vertex, T& container) {
>>>>>>> 388ffc06
    ASSERT(vertex < container.size(), "VertexID out of bounds");
    container[vertex].set_size(0);
  }

  template <typename T>
<<<<<<< HEAD
<<<<<<< HEAD
  inline void RemoveVertex(VertexID vertex, T& container) {
=======
  void removeVertex(VertexID vertex, T& container) {
>>>>>>> definitions within class correspond to implicit inline
=======
  void removeVertex(VertexID vertex, T& container) {
>>>>>>> 388ffc06
    ASSERT(vertex < container.size(), "VertexID out of bounds");
    ASSERT(container[vertex].size() == 0, "Vertex is not cleared");
    container[vertex].Invalidate();
  }

  // Current version copies all previous entries to ensure consistency. We might change
  // this to only add the corresponding entry and let the caller handle the consistency issues!
  void AddEdge(HyperNodeID hn_handle, HyperEdgeID he_handle) {
    // TODO: Assert via TypeInfo that we create an edge from Hypernode to Hyperedge
    ASSERT(!hypernode(hn_handle).isInvalid(), "Invalid HypernodeID");
    ASSERT(!hyperedge(he_handle).isInvalid(), "Invalid HyperedgeID");
    
    HyperNode &hn = hypernode(hn_handle);
    if (hn.begin() + hn.size() != incidence_array_.size()) {
      incidence_array_.insert(incidence_array_.end(), incidence_array_.begin() + hn.begin(),
                    incidence_array_.begin() + hn.begin() + hn.size());
      hn.set_begin(incidence_array_.size() - hn.size());
    }
    ASSERT(hn.begin() + hn.size() == incidence_array_.size(), "AddEdge inconsistency");
    incidence_array_.push_back(he_handle);
    hn.increase_size();
  }

  template <typename Handle1, typename Handle2, typename Container >
<<<<<<< HEAD
<<<<<<< HEAD
  inline void RemoveEdge(Handle1 u, Handle2 v, Container& container) {
=======
  void removeEdge(Handle1 u, Handle2 v, Container& container) {
>>>>>>> definitions within class correspond to implicit inline
=======
  void removeEdge(Handle1 u, Handle2 v, Container& container) {
>>>>>>> 388ffc06
   typename Container::reference &vertex = container[u];
   typedef typename std::vector<VertexID>::iterator EdgeIterator;
    ASSERT(!vertex.isInvalid(), "InternalVertex is invalid");
    
    EdgeIterator begin = incidence_array_.begin() + vertex.begin();
    ASSERT(vertex.size() > 0, "InternalVertex is empty!");
    EdgeIterator last_entry =  begin + vertex.size() - 1;
    while (*begin != v) {
      ++begin;
    }
    std::swap(*begin, *last_entry);
    vertex.decrease_size();    
  }
  
  // Accessor for handles of incident hyperedges of a hypernode
<<<<<<< HEAD
<<<<<<< HEAD
  inline std::pair<HeHandleIterator, HeHandleIterator> GetHandlesOfIncidentHyperEdges(HyperNodeID v) {
    return std::make_pair(incidence_array_.begin() + hypernode(v).begin(),
                          incidence_array_.begin() + hypernode(v).begin() + hypernode(v).size());
  }

  // Accessor for handles of hypernodes contained in hyperedge (aka pins)
  inline std::pair<PinHandleIterator, PinHandleIterator> GetHandlesOfPins(HyperEdgeID v) {
    return std::make_pair(incidence_array_.begin() + hyperedge(v).begin(),
                          incidence_array_.begin() + hyperedge(v).begin() + hyperedge(v).size());
  }

  // Accessor for hypernode-related information
  inline const HyperNode& hypernode(HyperNodeID id) const{
    ASSERT(id < num_hypernodes_, "Hypernode " << id << " does not exist");
    return hypernodes_[id];
  }

  // Accessor for hyperedge-related information
  inline const HyperEdge& hyperedge(HyperEdgeID id) const {
    ASSERT(id < num_hyperedges_, "Hyperedge does not exist");
    return hyperedges_[id];
  }
 
  // To avoid code duplication we implement non-const version in terms of const version
  inline HyperNode& hypernode(HyperNodeID id) {
    return const_cast<HyperNode&>(static_cast<const Hypergraph&>(*this).hypernode(id));
  }

  inline HyperEdge& hyperedge(HyperEdgeID id) {
    return const_cast<HyperEdge&>(static_cast<const Hypergraph&>(*this).hyperedge(id));
=======
=======
>>>>>>> 388ffc06
  std::pair<HeHandleIterator, HeHandleIterator> indicentHyperedgeHandles(HypernodeID u) {
    return std::make_pair(_incidence_array.begin() + hypernode(u).firstEntry(),
                          _incidence_array.begin() + hypernode(u).firstInvalidEntry());
  }

  // Accessor for handles of hypernodes contained in hyperedge (aka pins)
  std::pair<PinHandleIterator, PinHandleIterator> pinHandles(HyperedgeID u) {
    return std::make_pair(_incidence_array.begin() + hyperedge(u).firstEntry(),
                          _incidence_array.begin() + hyperedge(u).firstInvalidEntry());
  }

  // Accessor for hypernode-related information
  const HyperNode& hypernode(HypernodeID u) const{
    ASSERT(u < _num_hypernodes, "Hypernode " << u << " does not exist");
    return _hypernodes[u];
  }

  // Accessor for hyperedge-related information
  const HyperEdge& hyperedge(HyperedgeID e) const {
    ASSERT(e < _num_hyperedges, "Hyperedge does not exist");
    return _hyperedges[e];
  }
 
  // To avoid code duplication we implement non-const version in terms of const version
  HyperNode& hypernode(HypernodeID u) {
    return const_cast<HyperNode&>(static_cast<const Hypergraph&>(*this).hypernode(u));
  }

  HyperEdge& hyperedge(HyperedgeID e) {
    return const_cast<HyperEdge&>(static_cast<const Hypergraph&>(*this).hyperedge(e));
>>>>>>> definitions within class correspond to implicit inline
  }

  const HyperNodeID num_hypernodes_;
  const HyperEdgeID num_hyperedges_;
  const HyperNodeID num_pins_;

  HyperNodeID current_num_hypernodes_;
  HyperEdgeID current_num_hyperedges_;
  HyperNodeID current_num_pins_;
  
  std::vector<HyperNode> hypernodes_;
  std::vector<HyperEdge> hyperedges_;
  std::vector<VertexID> incidence_array_; 

  DISALLOW_COPY_AND_ASSIGN(Hypergraph);
};

} // namespace hgr
#endif  // LIB_DATASTRUCTURE_HYPERGRAPH_H_<|MERGE_RESOLUTION|>--- conflicted
+++ resolved
@@ -1,29 +1,35 @@
 #ifndef LIB_DATASTRUCTURE_HYPERGRAPH_H_
 #define LIB_DATASTRUCTURE_HYPERGRAPH_H_
 
+#include <algorithm>
+#include <limits>
 #include <vector>
-#include <limits>
-#include <algorithm>
 
 #include "../macros.h"
 
 namespace hgr {
 
 #define forall_incident_hyperedges(he,hn) \
-  for (HyperNodesSizeType i = hypernode(hn).begin(),                    \
-                        end = hypernode(hn).begin() + hypernode(hn).size(); i < end; ++i) { \
-  HyperEdgeID he = incidence_array_[i];
+  for (HypernodeID i = hypernode(hn).firstEntry(),                    \
+                 end = hypernode(hn).firstInvalidEntry(); i < end; ++i) { \
+  HyperedgeID he = _incidence_array[i];
 
 #define forall_pins(hn,he) \
-  for (HyperEdgesSizeType j = hyperedge(he).begin(),                    \
-                        end = hyperedge(he).begin() + hyperedge(he).size(); j < end; ++j) { \
-  HyperNodeID hn = incidence_array_[j];
+  for (HyperedgeID j = hyperedge(he).firstEntry(),                    \
+                        end = hyperedge(he).firstInvalidEntry(); j < end; ++j) { \
+  HypernodeID hn = _incidence_array[j];
 
 #define endfor }
 
-template <typename _HyperNodeType, typename _HyperEdgeType,
-          typename _HyperNodeWeightType, typename _HyperEdgeWeightType>
+template <typename HypernodeType_, typename HyperedgeType_,
+          typename HypernodeWeightType_, typename HyperedgeWeightType_>
 class Hypergraph{
+ public:
+  typedef HypernodeType_ HypernodeID;
+  typedef HyperedgeType_ HyperedgeID;
+  typedef HypernodeWeightType_ HypernodeWeight;
+  typedef HyperedgeWeightType_ HyperedgeWeight;
+  
  private:
   typedef unsigned int VertexID;
   // Iterators that abstract away the duality of entries in the edge_ array.
@@ -41,51 +47,20 @@
 
     InternalVertex(IDType begin, IDType size,
                    WeightType weight) :
-        begin_(begin),
-        size_(size),
-        weight_(weight) {}
+        _begin(begin),
+        _size(size),
+        _weight(weight) {}
 
     InternalVertex() :
-        begin_(0),
-        size_(0),
-        weight_(0) {}
-    
-<<<<<<< HEAD
-<<<<<<< HEAD
-    inline void Invalidate() {
-=======
+        _begin(0),
+        _size(0),
+        _weight(0) {}
+    
     void invalidate() {
->>>>>>> definitions within class correspond to implicit inline
-=======
-    void invalidate() {
->>>>>>> 388ffc06
       ASSERT(!isInvalid(), "Vertex is already invalidated");
-      begin_ = std::numeric_limits<VertexID>::max();
-    }
-
-<<<<<<< HEAD
-<<<<<<< HEAD
-    inline bool isInvalid() const {
-      return begin_ == std::numeric_limits<VertexID>::max();
-    }
-
-    inline IDType begin() const { return begin_; }
-    inline void set_begin(IDType begin) { begin_ = begin; }
-
-    inline IDType size() const { return size_; }
-    inline void set_size(IDType size) { size_ = size; }
-    inline void increase_size() { ++size_; }
-    inline void decrease_size() {
-      ASSERT(size_ > 0, "Size out of bounds");
-      --size_;
-      if (size_ == 0) { Invalidate(); }
-    }
-    
-    inline WeightType weight() const { return weight_; }
-    inline void set_weight(WeightType weight) { weight_ = weight; }
-=======
-=======
->>>>>>> 388ffc06
+      _begin = std::numeric_limits<VertexID>::max();
+    }
+
     bool isInvalid() const {
       return _begin == std::numeric_limits<VertexID>::max();
     }
@@ -107,31 +82,25 @@
     
     WeightType weight() const { return _weight; }
     void setWeight(WeightType weight) { _weight = weight; }
-<<<<<<< HEAD
->>>>>>> definitions within class correspond to implicit inline
-=======
->>>>>>> 388ffc06
     
    private:
-    IDType begin_;
-    IDType size_;
-    WeightType weight_;
+    IDType _begin;
+    IDType _size;
+    WeightType _weight;
   };
 
   struct HyperNodeTraits {
-    typedef HyperNodeWeight WeightType;
-    typedef HyperNodeID IDType;
+    typedef HypernodeWeight WeightType;
+    typedef HypernodeID IDType;
   };
     
   struct HyperEdgeTraits {
-    typedef HyperNodeWeight WeightType;
-    typedef HyperEdgeID IDType;
+    typedef HyperedgeWeight WeightType;
+    typedef HyperedgeID IDType;
   };
   
   typedef InternalVertex<HyperNodeTraits> HyperNode;
   typedef InternalVertex<HyperEdgeTraits> HyperEdge;
-  typedef typename std::vector<HyperNode>::size_type HyperNodesSizeType;
-  typedef typename std::vector<HyperEdge>::size_type HyperEdgesSizeType;
 
   template <typename VertexType>
   class VertexIterator : public std::vector<VertexType>::iterator {
@@ -141,28 +110,28 @@
    public:
     VertexIterator() :
         Base(),
-        id_(0),
-        max_id_(0) {}
-
-    VertexIterator(const Base &base, IDType id, IDType max_id) :
+        _id(0),
+        _max_id(0) {}
+
+    VertexIterator(const Base& base, IDType id, IDType max_id) :
         Base(base),
-        id_(id),
-        max_id_(max_id) {
-      if (id_ != max_id_ && Base::operator*().isInvalid()) {
+        _id(id),
+        _max_id(max_id) {
+      if (_id != _max_id && Base::operator*().isInvalid()) {
         this->operator++();
       }
     }
 
     IDType operator*() {
-      return id_;
+      return _id;
     }
 
     Self& operator++() {
-      ASSERT(id_ < max_id_, "Hypernode iterator out of bounds");
+      ASSERT(_id < _max_id, "Hypernode iterator out of bounds");
       do {
         Base::operator++();
-        ++id_;
-      } while(id_ < max_id_  && Base::operator*().isInvalid()); 
+        ++_id;
+      } while(_id < _max_id  && Base::operator*().isInvalid()); 
       return *this;
     }
 
@@ -173,11 +142,11 @@
     }
 
     Self& operator--() {
-      ASSERT(id_ > 0, "Hypernode iterator out of bounds");
+      ASSERT(_id > 0, "Hypernode iterator out of bounds");
       do {
         Base::operator--();
-        --id_;
-      } while(id_ > 0  && Base::operator*().isInvalid());
+        --_id;
+      } while(_id > 0  && Base::operator*().isInvalid());
       return *this;
     }
 
@@ -188,19 +157,15 @@
     }
 
     bool operator!=(const Self& rhs) {
-      return id_ != rhs.id_;
+      return _id != rhs._id;
     }
     
    private:
-    IDType id_;
-    IDType max_id_;
+    IDType _id;
+    IDType _max_id;
   };
   
  public:
-  typedef _HyperNodeType HyperNodeID;
-  typedef _HyperEdgeType HyperEdgeID;
-  typedef _HyperNodeWeightType HyperNodeWeight;
-  typedef _HyperEdgeWeightType HyperEdgeWeight;
   typedef typename std::vector<VertexID>::const_iterator const_incidence_iterator;
   typedef VertexIterator<HyperNode> const_hypernode_iterator;
   typedef VertexIterator<HyperEdge> const_hyperedge_iterator;
@@ -208,82 +173,58 @@
   Hypergraph(HyperNodeID num_hypernodes, HyperEdgeID num_hyperedges,
              const hMetisHyperEdgeIndexVector& index_vector,
              const hMetisHyperEdgeVector& edge_vector) :
-      num_hypernodes_(num_hypernodes),
-      num_hyperedges_(num_hyperedges),
-      num_pins_(edge_vector.size()),
-      current_num_hypernodes_(num_hypernodes_),
-      current_num_hyperedges_(num_hyperedges_),
-      current_num_pins_(num_pins_),
-      hypernodes_(num_hypernodes_, HyperNode(0,0,1)),
-      hyperedges_(num_hyperedges_, HyperEdge(0,0,1)),
-      incidence_array_(2 * num_pins_,0) {
+      _num_hypernodes(num_hypernodes),
+      _num_hyperedges(num_hyperedges),
+      _num_pins(edge_vector.size()),
+      _current_num_hypernodes(_num_hypernodes),
+      _current_num_hyperedges(_num_hyperedges),
+      _current_num_pins(_num_pins),
+      _hypernodes(_num_hypernodes, HyperNode(0,0,1)),
+      _hyperedges(_num_hyperedges, HyperEdge(0,0,1)),
+      _incidence_array(2 * _num_pins,0) {
 
     VertexID edge_vector_index = 0;
-    for (HyperEdgeID i = 0; i < num_hyperedges_; ++i) {
-      hyperedge(i).set_begin(edge_vector_index);
+    for (HyperedgeID i = 0; i < _num_hyperedges; ++i) {
+      hyperedge(i).setFirstEntry(edge_vector_index);
       for (VertexID pin_index = index_vector[i]; pin_index < index_vector[i + 1]; ++pin_index) {
-        hyperedge(i).increase_size();
-        incidence_array_[pin_index] = edge_vector[pin_index];
-        hypernode(edge_vector[pin_index]).increase_size();
+        hyperedge(i).increaseSize();
+        _incidence_array[pin_index] = edge_vector[pin_index];
+        hypernode(edge_vector[pin_index]).increaseSize();
         ++edge_vector_index;
       }
     }
 
-    hypernode(0).set_begin(num_pins_);
-    for (HyperNodeID i = 0; i < num_hypernodes_ - 1; ++i) {
-      hypernode(i + 1).set_begin(hypernode(i).begin() + hypernode(i).size());
-      hypernode(i).set_size(0);
-    }
-    hypernode(num_hypernodes - 1).set_size(0);
-    
-    for (HyperEdgeID i = 0; i < num_hyperedges_; ++i) {
+    hypernode(0).setFirstEntry(_num_pins);
+    for (HypernodeID i = 0; i < _num_hypernodes - 1; ++i) {
+      hypernode(i + 1).setFirstEntry(hypernode(i).firstInvalidEntry());
+      hypernode(i).setSize(0);
+    }
+    hypernode(num_hypernodes - 1).setSize(0);
+    
+    for (HyperedgeID i = 0; i < _num_hyperedges; ++i) {
       for (VertexID pin_index = index_vector[i]; pin_index < index_vector[i + 1]; ++pin_index) {
-        HyperNodeID pin = edge_vector[pin_index];
-        incidence_array_[hypernode(pin).begin() + hypernode(pin).size()] = i;
-        hypernode(pin).increase_size();
+        HypernodeID pin = edge_vector[pin_index];
+        _incidence_array[hypernode(pin).firstInvalidEntry()] = i;
+        hypernode(pin).increaseSize();
       }
     }    
   }
 
   // ToDo: add a "pretty print" function...
   void DEBUG_print() {
-    for (HyperEdgeID i = 0; i < num_hyperedges_; ++i) {
-      PRINT("hyperedge " << i << ": begin=" << hyperedge(i).begin() << " size="
+    for (HyperedgeID i = 0; i < _num_hyperedges; ++i) {
+      PRINT("hyperedge " << i << ": begin=" << hyperedge(i).firstEntry() << " size="
             << hyperedge(i).size() << " weight=" << hyperedge(i).weight());
     }
-    for (HyperNodeID i = 0; i < num_hypernodes_; ++i) {
-      PRINT("hypernode " << i << ": begin=" << hypernode(i).begin() << " size="
+    for (HypernodeID i = 0; i < _num_hypernodes; ++i) {
+      PRINT("hypernode " << i << ": begin=" << hypernode(i).firstEntry() << " size="
             << hypernode(i).size()  << " weight=" << hypernode(i).weight());
     }
-    for (VertexID i = 0; i < incidence_array_.size(); ++i) {
-      PRINT("incidence_array_[" << i <<"]=" << incidence_array_[i]);
-    }
-  }
-
-<<<<<<< HEAD
-<<<<<<< HEAD
-  inline std::pair<const_incidence_iterator, const_incidence_iterator>
-  GetIncidentHyperedges(HyperNodeID hn_handle) const {
-    return std::make_pair(incidence_array_.begin() + hypernode(hn_handle).begin(),
-                          incidence_array_.begin() + hypernode(hn_handle).begin() +
-                          hypernode(hn_handle).size());
-  }
-
-  inline std::pair<const_incidence_iterator, const_incidence_iterator>
-  GetPins(HyperEdgeID he_handle) const {
-    return std::make_pair(incidence_array_.begin() + hyperedge(he_handle).begin(),
-                          incidence_array_.begin() + hyperedge(he_handle).begin() +
-                          hyperedge(he_handle).size());
-  }
-
-  inline std::pair<const_hypernode_iterator, const_hypernode_iterator>
-  GetAllHypernodes() {
-    return std::make_pair(const_hypernode_iterator(hypernodes_.begin(), 0, num_hypernodes_),
-                          const_hypernode_iterator(hypernodes_.begin(), num_hypernodes_,
-                                                   num_hypernodes_));
-=======
-=======
->>>>>>> 388ffc06
+    for (VertexID i = 0; i < _incidence_array.size(); ++i) {
+      PRINT("_incidence_array[" << i <<"]=" << _incidence_array[i]);
+    }
+  }
+
   std::pair<const_incidence_iterator, const_incidence_iterator>
   incidentHyperedges(HypernodeID u) const {
     return std::make_pair(_incidence_array.begin() + hypernode(u).firstEntry(),
@@ -301,138 +242,87 @@
     return std::make_pair(const_hypernode_iterator(_hypernodes.begin(), 0, _num_hypernodes),
                           const_hypernode_iterator(_hypernodes.begin(), _num_hypernodes,
                                                    _num_hypernodes));
->>>>>>> definitions within class correspond to implicit inline
   }
   
   // ToDo: This method should return a memento to reconstruct the changes!
-  void Contract(HyperNodeID hn_handle_u, HyperNodeID hn_handle_v) {
+  void contract(HypernodeID u, HypernodeID v) {
     using std::swap;
     
-    ASSERT(!hypernode(hn_handle_u).isInvalid(),"Hypernode " << hn_handle_u << " is invalid!");
-    ASSERT(!hypernode(hn_handle_v).isInvalid(),"Hypernode " << hn_handle_v << " is invalid!");
-
-    hypernode(hn_handle_u).set_weight(hypernode(hn_handle_u).weight() +
-                                      hypernode(hn_handle_v).weight());
+    ASSERT(!hypernode(u).isInvalid(),"Hypernode " << u << " is invalid!");
+    ASSERT(!hypernode(v).isInvalid(),"Hypernode " << v << " is invalid!");
+
+    hypernode(u).setWeight(hypernode(u).weight() + hypernode(v).weight());
     
     PinHandleIterator slot_of_u, last_pin_slot;
     PinHandleIterator pins_begin, pins_end;
     HeHandleIterator hes_begin, hes_end;
-    std::tie(hes_begin, hes_end) = GetHandlesOfIncidentHyperEdges(hn_handle_v);
+    std::tie(hes_begin, hes_end) = indicentHyperedgeHandles(v);
     for (HeHandleIterator he_iter = hes_begin; he_iter != hes_end; ++he_iter) {
-      std::tie(pins_begin, pins_end) = GetHandlesOfPins(*he_iter);
+      std::tie(pins_begin, pins_end) = pinHandles(*he_iter);
       ASSERT(pins_begin != pins_end, "Hyperedge " << *he_iter << " is empty");
       slot_of_u = last_pin_slot = pins_end - 1;
       for (PinHandleIterator pin_iter = pins_begin; pin_iter != last_pin_slot; ++pin_iter) {
-        if (*pin_iter == hn_handle_v) {
+        if (*pin_iter == v) {
           swap(*pin_iter, *last_pin_slot);
           --pin_iter;
-        } else if (*pin_iter == hn_handle_u) {
+        } else if (*pin_iter == u) {
           slot_of_u = pin_iter;
         }
       }
-      ASSERT(*last_pin_slot == hn_handle_v, "v is not last entry in adjacency array!");
+      ASSERT(*last_pin_slot == v, "v is not last entry in adjacency array!");
 
       if (slot_of_u != last_pin_slot) {
         // Hyperedge e contains both u and v. Thus we don't need to connect u to e and
         // can just cut off the last entry in the edge array of e that now contains v.
-        hyperedge(*he_iter).decrease_size();
+        hyperedge(*he_iter).decreaseSize();
       } else {
         // Hyperedge e does not contain u. Therefore we use the entry of v in e's edge array to
         // store the information that u is now connected to e and add the edge (u,e) to indicate
         // this conection also from the hypernode's point of view.
-        *last_pin_slot = hn_handle_u;
-        AddEdge(hn_handle_u, *he_iter);
+        *last_pin_slot = u;
+        addForwardEdge(u, *he_iter);
       }
     }
-    ClearVertex(hn_handle_v, hypernodes_);
-    RemoveVertex(hn_handle_v, hypernodes_);    
+    clearVertex(v, _hypernodes);
+    removeVertex(v, _hypernodes);    
 }
 
-  void Disconnect(HyperNodeID hn_handle, HyperEdgeID he_handle) {
-    ASSERT(!hypernode(hn_handle).isInvalid(),"Hypernode is invalid!");
-    ASSERT(!hyperedge(he_handle).isInvalid(),"Hyperedge is invalid!");
-    ASSERT(std::count(incidence_array_.begin() + hypernode(hn_handle).begin(),
-                      incidence_array_.begin() + hypernode(hn_handle).begin() +
-                      hypernode(hn_handle).size(), he_handle) == 1,
+  void disconnect(HypernodeID u, HyperedgeID e) {
+    ASSERT(!hypernode(u).isInvalid(),"Hypernode is invalid!");
+    ASSERT(!hyperedge(e).isInvalid(),"Hyperedge is invalid!");
+    ASSERT(std::count(_incidence_array.begin() + hypernode(u).firstEntry(),
+                      _incidence_array.begin() + hypernode(u).firstInvalidEntry(), e) == 1,
            "Hypernode not connected to hyperedge");
-    ASSERT(std::count(incidence_array_.begin() + hyperedge(he_handle).begin(),
-                      incidence_array_.begin() + hyperedge(he_handle).begin() +
-                      hyperedge(he_handle).size(), hn_handle) == 1,
+    ASSERT(std::count(_incidence_array.begin() + hyperedge(e).firstEntry(),
+                      _incidence_array.begin() + hyperedge(e).firstInvalidEntry(), u) == 1,
            "Hyperedge does not contain hypernode");
-    RemoveEdge(hn_handle, he_handle, hypernodes_);
-    RemoveEdge(he_handle, hn_handle, hyperedges_);
-  }
-  
-  void RemoveHyperNode(HyperNodeID hn_handle) {
-    ASSERT(!hypernode(hn_handle).isInvalid(),"Hypernode is invalid!");
-    forall_incident_hyperedges(he_handle, hn_handle) {
-      RemoveEdge(he_handle, hn_handle, hyperedges_);
-      --current_num_pins_;
+    removeEdge(u, e, _hypernodes);
+    removeEdge(e, u, _hyperedges);
+  }
+  
+  void removeHypernode(HypernodeID u) {
+    ASSERT(!hypernode(u).isInvalid(),"Hypernode is invalid!");
+    forall_incident_hyperedges(e, u) {
+      removeEdge(e, u, _hyperedges);
+      --_current_num_pins;
     } endfor
-    ClearVertex(hn_handle, hypernodes_);
-    RemoveVertex(hn_handle, hypernodes_);
-    --current_num_hypernodes_;
-  }
-  
-  void RemoveHyperEdge(HyperEdgeID he_handle) {
-    ASSERT(!hyperedge(he_handle).isInvalid(),"Hyperedge is invalid!");
-    forall_pins(hn_handle, he_handle) {
-      RemoveEdge(hn_handle, he_handle, hypernodes_);
-      --current_num_pins_;
+    clearVertex(u, _hypernodes);
+    removeVertex(u, _hypernodes);
+    --_current_num_hypernodes;
+  }
+  
+  void removeHyperedge(HyperedgeID e) {
+    ASSERT(!hyperedge(e).isInvalid(),"Hyperedge is invalid!");
+    forall_pins(u, e) {
+      removeEdge(u, e, _hypernodes);
+      --_current_num_pins;
     } endfor
-    ClearVertex(he_handle, hyperedges_);
-    RemoveVertex(he_handle, hyperedges_);
-    --current_num_hyperedges_;
+    clearVertex(e, _hyperedges);
+    removeVertex(e, _hyperedges);
+    --_current_num_hyperedges;
   }
 
   // Accessors and mutators
-<<<<<<< HEAD
-<<<<<<< HEAD
-  inline HyperEdgeID hypernode_degree(HyperNodeID hn_handle) const {
-    ASSERT(!hypernode(hn_handle).isInvalid(), "Invalid HypernodeID");    
-    return hypernode(hn_handle).size();
-  }
-  
-  inline HyperNodeID hyperedge_size(HyperEdgeID he_handle) const {
-    ASSERT(!hyperedge(he_handle).isInvalid(), "Invalid HyperedgeID");
-    return hyperedge(he_handle).size();
-  }
-
-  inline HyperNodeWeight hypernode_weight(HyperNodeID hn_handle) const {
-    ASSERT(!hypernode(hn_handle).isInvalid(), "Invalid HypernodeID");
-    return hypernode(hn_handle).weight();
-  } 
-
-  inline void set_hypernode_weight(HyperNodeID hn_handle,
-                                   HyperNodeWeight weight) {
-    ASSERT(!hypernode(hn_handle).isInvalid(), "Invalid HypernodeID");
-    hypernode(hn_handle).set_weight(weight);
-  }
-  
-  inline HyperEdgeWeight hyperedge_weight(HyperEdgeID he_handle) const {
-    ASSERT(!hyperedge(he_handle).isInvalid(), "Invalid HyperedgeID");
-    return hyperedge(he_handle).weight();
-  }
-  
-  inline void set_hyperedge_weight(HyperEdgeID he_handle,
-                                   HyperEdgeWeight weight) {
-    ASSERT(!hyperedge(he_handle).isInvalid(), "Invalid HyperedgeID");
-    hyperedge(he_handle).set_weight(weight);
-  }
-  
-  inline HyperNodeID number_of_hypernodes() const {
-    return current_num_hypernodes_;
-  }
-
-  inline HyperEdgeID number_of_hyperedges() const {
-    return current_num_hyperedges_;
-  }
-
-  inline HyperNodeID number_of_pins() const {
-    return current_num_pins_;
-=======
-=======
->>>>>>> 388ffc06
   HyperedgeID hypernodeDegree(HypernodeID u) const {
     return hypernode(u).size();
   }
@@ -467,7 +357,6 @@
 
   HypernodeID numPins() const {
     return _current_num_pins;
->>>>>>> definitions within class correspond to implicit inline
   }
   
  private:
@@ -484,112 +373,52 @@
   FRIEND_TEST(AHypergraph, AllowsIterationOverAllValidHypernodes);
 
   template <typename T>
-<<<<<<< HEAD
-<<<<<<< HEAD
-  inline void ClearVertex(VertexID vertex, T& container) {
-=======
   void clearVertex(VertexID vertex, T& container) {
->>>>>>> definitions within class correspond to implicit inline
-=======
-  void clearVertex(VertexID vertex, T& container) {
->>>>>>> 388ffc06
     ASSERT(vertex < container.size(), "VertexID out of bounds");
-    container[vertex].set_size(0);
+    container[vertex].setSize(0);
   }
 
   template <typename T>
-<<<<<<< HEAD
-<<<<<<< HEAD
-  inline void RemoveVertex(VertexID vertex, T& container) {
-=======
   void removeVertex(VertexID vertex, T& container) {
->>>>>>> definitions within class correspond to implicit inline
-=======
-  void removeVertex(VertexID vertex, T& container) {
->>>>>>> 388ffc06
     ASSERT(vertex < container.size(), "VertexID out of bounds");
     ASSERT(container[vertex].size() == 0, "Vertex is not cleared");
-    container[vertex].Invalidate();
+    container[vertex].invalidate();
   }
 
   // Current version copies all previous entries to ensure consistency. We might change
   // this to only add the corresponding entry and let the caller handle the consistency issues!
-  void AddEdge(HyperNodeID hn_handle, HyperEdgeID he_handle) {
+  void addForwardEdge(HypernodeID u, HyperedgeID e) {
     // TODO: Assert via TypeInfo that we create an edge from Hypernode to Hyperedge
-    ASSERT(!hypernode(hn_handle).isInvalid(), "Invalid HypernodeID");
-    ASSERT(!hyperedge(he_handle).isInvalid(), "Invalid HyperedgeID");
-    
-    HyperNode &hn = hypernode(hn_handle);
-    if (hn.begin() + hn.size() != incidence_array_.size()) {
-      incidence_array_.insert(incidence_array_.end(), incidence_array_.begin() + hn.begin(),
-                    incidence_array_.begin() + hn.begin() + hn.size());
-      hn.set_begin(incidence_array_.size() - hn.size());
-    }
-    ASSERT(hn.begin() + hn.size() == incidence_array_.size(), "AddEdge inconsistency");
-    incidence_array_.push_back(he_handle);
-    hn.increase_size();
+    ASSERT(!hyperedge(e).isInvalid(), "Invalid HyperedgeID");
+    
+    HyperNode &nodeU = hypernode(u);
+    if (nodeU.firstInvalidEntry() != _incidence_array.size()) {
+      _incidence_array.insert(_incidence_array.end(), _incidence_array.begin() + nodeU.firstEntry(),
+                              _incidence_array.begin() + nodeU.firstInvalidEntry());
+      nodeU.setFirstEntry(_incidence_array.size() - nodeU.size());
+    }
+    ASSERT(nodeU.firstInvalidEntry() == _incidence_array.size(), "addForwardEdge inconsistency");
+    _incidence_array.push_back(e);
+    nodeU.increaseSize();
   }
 
   template <typename Handle1, typename Handle2, typename Container >
-<<<<<<< HEAD
-<<<<<<< HEAD
-  inline void RemoveEdge(Handle1 u, Handle2 v, Container& container) {
-=======
   void removeEdge(Handle1 u, Handle2 v, Container& container) {
->>>>>>> definitions within class correspond to implicit inline
-=======
-  void removeEdge(Handle1 u, Handle2 v, Container& container) {
->>>>>>> 388ffc06
    typename Container::reference &vertex = container[u];
    typedef typename std::vector<VertexID>::iterator EdgeIterator;
     ASSERT(!vertex.isInvalid(), "InternalVertex is invalid");
     
-    EdgeIterator begin = incidence_array_.begin() + vertex.begin();
+    EdgeIterator begin = _incidence_array.begin() + vertex.firstEntry();
     ASSERT(vertex.size() > 0, "InternalVertex is empty!");
     EdgeIterator last_entry =  begin + vertex.size() - 1;
     while (*begin != v) {
       ++begin;
     }
     std::swap(*begin, *last_entry);
-    vertex.decrease_size();    
+    vertex.decreaseSize();    
   }
   
   // Accessor for handles of incident hyperedges of a hypernode
-<<<<<<< HEAD
-<<<<<<< HEAD
-  inline std::pair<HeHandleIterator, HeHandleIterator> GetHandlesOfIncidentHyperEdges(HyperNodeID v) {
-    return std::make_pair(incidence_array_.begin() + hypernode(v).begin(),
-                          incidence_array_.begin() + hypernode(v).begin() + hypernode(v).size());
-  }
-
-  // Accessor for handles of hypernodes contained in hyperedge (aka pins)
-  inline std::pair<PinHandleIterator, PinHandleIterator> GetHandlesOfPins(HyperEdgeID v) {
-    return std::make_pair(incidence_array_.begin() + hyperedge(v).begin(),
-                          incidence_array_.begin() + hyperedge(v).begin() + hyperedge(v).size());
-  }
-
-  // Accessor for hypernode-related information
-  inline const HyperNode& hypernode(HyperNodeID id) const{
-    ASSERT(id < num_hypernodes_, "Hypernode " << id << " does not exist");
-    return hypernodes_[id];
-  }
-
-  // Accessor for hyperedge-related information
-  inline const HyperEdge& hyperedge(HyperEdgeID id) const {
-    ASSERT(id < num_hyperedges_, "Hyperedge does not exist");
-    return hyperedges_[id];
-  }
- 
-  // To avoid code duplication we implement non-const version in terms of const version
-  inline HyperNode& hypernode(HyperNodeID id) {
-    return const_cast<HyperNode&>(static_cast<const Hypergraph&>(*this).hypernode(id));
-  }
-
-  inline HyperEdge& hyperedge(HyperEdgeID id) {
-    return const_cast<HyperEdge&>(static_cast<const Hypergraph&>(*this).hyperedge(id));
-=======
-=======
->>>>>>> 388ffc06
   std::pair<HeHandleIterator, HeHandleIterator> indicentHyperedgeHandles(HypernodeID u) {
     return std::make_pair(_incidence_array.begin() + hypernode(u).firstEntry(),
                           _incidence_array.begin() + hypernode(u).firstInvalidEntry());
@@ -620,20 +449,19 @@
 
   HyperEdge& hyperedge(HyperedgeID e) {
     return const_cast<HyperEdge&>(static_cast<const Hypergraph&>(*this).hyperedge(e));
->>>>>>> definitions within class correspond to implicit inline
-  }
-
-  const HyperNodeID num_hypernodes_;
-  const HyperEdgeID num_hyperedges_;
-  const HyperNodeID num_pins_;
-
-  HyperNodeID current_num_hypernodes_;
-  HyperEdgeID current_num_hyperedges_;
-  HyperNodeID current_num_pins_;
-  
-  std::vector<HyperNode> hypernodes_;
-  std::vector<HyperEdge> hyperedges_;
-  std::vector<VertexID> incidence_array_; 
+  }
+
+  const HypernodeID _num_hypernodes;
+  const HyperedgeID _num_hyperedges;
+  const HypernodeID _num_pins;
+
+  HypernodeID _current_num_hypernodes;
+  HyperedgeID _current_num_hyperedges;
+  HypernodeID _current_num_pins;
+  
+  std::vector<HyperNode> _hypernodes;
+  std::vector<HyperEdge> _hyperedges;
+  std::vector<VertexID> _incidence_array; 
 
   DISALLOW_COPY_AND_ASSIGN(Hypergraph);
 };
